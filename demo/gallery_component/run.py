--- conflicted
+++ resolved
@@ -10,10 +10,6 @@
         "https://www.lifegate.com/app/uploads/ghepardo-primo-piano.jpg",
         "https://qph.cf2.quoracdn.net/main-qimg-0bbf31c18a22178cb7a8dd53640a3d05-lq"
     ]
-<<<<<<< HEAD
-    gr.Gallery(value=cheetahs, grid=4)
-=======
     gr.Gallery(value=cheetahs, columns=4)
 
->>>>>>> 1dc797ad
 demo.launch()