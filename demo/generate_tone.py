--- conflicted
+++ resolved
@@ -10,12 +10,8 @@
     sr = 48000
     a4_freq, tones_from_a4 = 440, 12 * (octave - 4) + (note - 9)
     frequency = a4_freq * 2 ** (tones_from_a4 / 12)
-<<<<<<< HEAD
-    audio = np.linspace(0, int(duration), int(duration * sr))
-=======
     duration = int(duration)
     audio = np.linspace(0, duration, duration * sr)
->>>>>>> 95c7b78b
     audio = (20000 * np.sin(audio * (2 * np.pi * frequency))).astype(np.int16)
     return sr, audio
 
