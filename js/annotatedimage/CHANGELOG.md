--- conflicted
+++ resolved
@@ -1,14 +1,11 @@
 # @gradio/annotatedimage
 
-<<<<<<< HEAD
-=======
 ## 0.5.0
 
 ### Features
 
 - [#7183](https://github.com/gradio-app/gradio/pull/7183) [`49d9c48`](https://github.com/gradio-app/gradio/commit/49d9c48537aa706bf72628e3640389470138bdc6) - [WIP] Refactor file normalization to be in the backend and remove it from the frontend of each component.  Thanks [@abidlabs](https://github.com/abidlabs)!
 
->>>>>>> dff41095
 ## 0.4.4
 
 ### Patch Changes
