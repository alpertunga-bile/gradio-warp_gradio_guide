--- conflicted
+++ resolved
@@ -1,7 +1,5 @@
 # @gradio/button
 
-<<<<<<< HEAD
-=======
 ## 0.2.20
 
 ### Patch Changes
@@ -10,7 +8,6 @@
   - @gradio/client@0.12.0
   - @gradio/upload@0.7.2
 
->>>>>>> dff41095
 ## 0.2.19
 
 ### Patch Changes
