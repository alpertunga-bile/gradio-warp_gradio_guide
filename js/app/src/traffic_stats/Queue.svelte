<script lang="ts">
	import type { QueuePreview, Task } from "./utils";
	import TaskCard from "./TaskCard.svelte";
	import { flip } from "svelte/animate";

	export let queue_preview: QueuePreview;
	export let event_count_per_stage: [number, number, number, number] = [
		12, 3, 4, 2
	];
	export let active_workers: number;
	let active_workers_array = Array.from({ length: active_workers });
	let flattened_queue: Array<[Task, number, number]>;
	$: {
		flattened_queue = [];
		for (let i = 0; i < queue_preview.length; i++) {
			for (let j = 0; j < queue_preview[i].length; j++) {
				flattened_queue.push([queue_preview[i][j], i, j]);
			}
		}
		flattened_queue = flattened_queue;
	}

	const SPACING = 60;
	const STATUS_PER_STAGE: TaskStatus[] = [
		"queued",
		"pending",
		"success",
		"waiting_reconnection"
	];
</script>

<div class="wrapper">
<<<<<<< HEAD
	{#each active_workers_array as _, i}
		<div
			class="worker-box"
			style:top="{1 * SPACING}px"
			style:left="{i * SPACING}px"
		/>
	{/each}
	{#each flattened_queue as [task, i, j] (task.idx)}
		<div
			class="task-holder"
			style:top="{i * SPACING}px"
			style:left="{j * SPACING}px"
			animate:flip
		>
			<TaskCard
				{task}
				status={task.status ? task.status : STATUS_PER_STAGE[i]}
			/>
		</div>
	{/each}
	<div class="row-label" style:top="0px">
		Queued ({event_count_per_stage[0]})
	</div>
	<div class="row-label" style:top="{SPACING}px">
		Processing ({event_count_per_stage[1]})
	</div>
	<div class="row-label" style:top="{SPACING * 2}px">
		Completed ({event_count_per_stage[2]})
	</div>
	<div class="row-label" style:top="{SPACING * 3}px">
		Reconnecting ({event_count_per_stage[3]})
	</div>
	{#each event_count_per_stage as event_count, i}
		{#if event_count > queue_preview[i].length}
			<div
				class="row-extra"
				style:left="{queue_preview[i].length * SPACING}px"
				style:top="{(i + 0.5) * SPACING}px"
			>
				(+{event_count - queue_preview[i].length} more)
			</div>
		{/if}
		<hr style:top="{i * SPACING}px" />
	{/each}
=======
    {#each active_workers_array as _, i}
        <div
            class="worker-box"
            style:top="{1 * SPACING}px"
            style:left="{i * SPACING}px"
        />
    {/each}
    {#each flattened_queue as [task, i, j] (task.idx)}
        <div
            class="task-holder"
            style:top="{i * SPACING}px"
            style:left="{j * SPACING}px"
            animate:flip
        >
            <TaskCard
                {task}
                status={task.status ?? STATUS_PER_STAGE[i]}
            />
        </div>
    {/each}
    <div class="row-label" style:top="0px">
        Queued ({event_count_per_stage[0]})
    </div>
    <div class="row-label" style:top="{SPACING}px">
        Processing ({event_count_per_stage[1]})
    </div>
    <div class="row-label" style:top="{SPACING * 2}px">
        Completed ({event_count_per_stage[2]})
    </div>
    <div class="row-label" style:top="{SPACING * 3}px">
        Reconnecting ({event_count_per_stage[3]})
    </div>
    {#each event_count_per_stage as event_count, i}
        {#if event_count > queue_preview[i].length}
            <div
                class="row-extra"
                style:left="{queue_preview[i].length * SPACING}px"
                style:top="{(i + 0.5) * SPACING}px"
            >
                (+{event_count - queue_preview[i].length} more)
            </div>
        {/if}
        <hr style:top="{i * SPACING}px" />
    {/each}
>>>>>>> b4deac93
</div>

<style>
	.wrapper {
		position: relative;
		background-color: var(--background-fill-secondary);
		height: 240px;
		overflow: hidden;
	}
	.wrapper > * {
		position: absolute;
	}
	.row-label {
		right: 0px;
		background-color: var(--background-fill-secondary);
		padding: 6px;
		color: var(--body-text-color-subdued);
		font-weight: 600;
	}
	.row-extra {
		transition: all 0.7s linear;
		padding: 6px;
		color: var(--body-text-color-subdued);
	}
	hr {
		border-color: var(--border-color-primary);
		width: 100%;
		height: 1px;
	}
	.worker-box {
		border: dashed 3px var(--border-color-primary);
		width: 60px;
		height: 60px;
	}
</style><|MERGE_RESOLUTION|>--- conflicted
+++ resolved
@@ -1,5 +1,5 @@
 <script lang="ts">
-	import type { QueuePreview, Task } from "./utils";
+	import type { QueuePreview, Task, TaskStatus } from "./utils";
 	import TaskCard from "./TaskCard.svelte";
 	import { flip } from "svelte/animate";
 
@@ -30,7 +30,6 @@
 </script>
 
 <div class="wrapper">
-<<<<<<< HEAD
 	{#each active_workers_array as _, i}
 		<div
 			class="worker-box"
@@ -45,10 +44,7 @@
 			style:left="{j * SPACING}px"
 			animate:flip
 		>
-			<TaskCard
-				{task}
-				status={task.status ? task.status : STATUS_PER_STAGE[i]}
-			/>
+			<TaskCard {task} status={task.status ?? STATUS_PER_STAGE[i]} />
 		</div>
 	{/each}
 	<div class="row-label" style:top="0px">
@@ -75,52 +71,6 @@
 		{/if}
 		<hr style:top="{i * SPACING}px" />
 	{/each}
-=======
-    {#each active_workers_array as _, i}
-        <div
-            class="worker-box"
-            style:top="{1 * SPACING}px"
-            style:left="{i * SPACING}px"
-        />
-    {/each}
-    {#each flattened_queue as [task, i, j] (task.idx)}
-        <div
-            class="task-holder"
-            style:top="{i * SPACING}px"
-            style:left="{j * SPACING}px"
-            animate:flip
-        >
-            <TaskCard
-                {task}
-                status={task.status ?? STATUS_PER_STAGE[i]}
-            />
-        </div>
-    {/each}
-    <div class="row-label" style:top="0px">
-        Queued ({event_count_per_stage[0]})
-    </div>
-    <div class="row-label" style:top="{SPACING}px">
-        Processing ({event_count_per_stage[1]})
-    </div>
-    <div class="row-label" style:top="{SPACING * 2}px">
-        Completed ({event_count_per_stage[2]})
-    </div>
-    <div class="row-label" style:top="{SPACING * 3}px">
-        Reconnecting ({event_count_per_stage[3]})
-    </div>
-    {#each event_count_per_stage as event_count, i}
-        {#if event_count > queue_preview[i].length}
-            <div
-                class="row-extra"
-                style:left="{queue_preview[i].length * SPACING}px"
-                style:top="{(i + 0.5) * SPACING}px"
-            >
-                (+{event_count - queue_preview[i].length} more)
-            </div>
-        {/if}
-        <hr style:top="{i * SPACING}px" />
-    {/each}
->>>>>>> b4deac93
 </div>
 
 <style>
