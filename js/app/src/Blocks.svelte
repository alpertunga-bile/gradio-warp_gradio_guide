--- conflicted
+++ resolved
@@ -1,11 +1,7 @@
 <script lang="ts">
 	import { tick } from "svelte";
 	import { _ } from "svelte-i18n";
-<<<<<<< HEAD
 	import { Client } from "@gradio/client";
-=======
-	import { client } from "@gradio/client";
->>>>>>> 4da194fc
 
 	import type { LoadingStatusCollection } from "./stores";
 
