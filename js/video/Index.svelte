--- conflicted
+++ resolved
@@ -3,15 +3,10 @@
 <script lang="ts">
 	import type { Gradio, ShareData } from "@gradio/utils";
 
-<<<<<<< HEAD
 	import {
-		normalise_file,
 		type FileData,
-		FileDataFromStream
+		type FileDataFromStream
 	} from "@gradio/client";
-=======
-	import type { FileData } from "@gradio/client";
->>>>>>> dff41095
 	import { Block, UploadText } from "@gradio/atoms";
 	import StaticVideo from "./shared/VideoPreview.svelte";
 	import VideoStream from "./shared/VideoStream.svelte";
@@ -97,21 +92,14 @@
 	}
 
 	$: {
-<<<<<<< HEAD
 		if (streaming && !node_set && value != null) {
 			_video = { url: value as MediaStream, path: "streaming" };
 			_subtitle = null;
 			node_set = true;
 		} else if (!streaming && value != null && !(value instanceof MediaStream)) {
-			_video = normalise_file(value.video as FileData, root, proxy_url);
-			_subtitle = normalise_file(value.subtitles, root, proxy_url);
-		} else if (!streaming) {
-=======
-		if (value != null) {
 			_video = value.video;
 			_subtitle = value.subtitles;
-		} else {
->>>>>>> dff41095
+		} else if (!streaming) {
 			_video = null;
 			_subtitle = null;
 		}
