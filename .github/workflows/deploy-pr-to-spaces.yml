name: Deploy PR to Spaces

on:
  workflow_run:
    workflows: [Build PR Artifacts]
    types:
      - completed

jobs:
  deploy-current-pr:
    runs-on: ubuntu-latest
    if: >
      github.event.workflow_run.event == 'pull_request' &&
      github.event.workflow_run.conclusion == 'success'
    steps:
    - uses: actions/checkout@v3
    - name: Install Python
      uses: actions/setup-python@v4
      with:
        python-version: '3.9'
    - name: Install pip
      run: python -m pip install build requests
    - name: Download metadata
      run: python scripts/download_artifacts.py ${{github.event.workflow_run.id }} metadata.json ${{ secrets.COMMENT_TOKEN }} --owner ${{ github.repository_owner }}
    - run: unzip metadata.json.zip
    - name: Pipe metadata to env
      run: |
        echo "wheel_name=$(python -c 'import json; print(json.load(open("metadata.json"))["wheel"])')" >> $GITHUB_ENV
        echo "gh_sha=$(python -c 'import json; print(json.load(open("metadata.json"))["gh_sha"])')" >> $GITHUB_ENV
        echo "gradio_version=$(python -c 'import json; print(json.load(open("metadata.json"))["version"])')" >> $GITHUB_ENV
        echo "pr_number=$(python -c 'import json; print(json.load(open("metadata.json"))["pr_number"])')" >> $GITHUB_ENV
    - name: 'Download wheel'
      run: python scripts/download_artifacts.py ${{ github.event.workflow_run.id }} ${{ env.wheel_name }} ${{ secrets.COMMENT_TOKEN }} --owner ${{ github.repository_owner }}
    - run: unzip ${{ env.wheel_name }}.zip
    - name: Upload wheel
      run: |
        export AWS_ACCESS_KEY_ID=${{ secrets.PR_DEPLOY_KEY }}
        export AWS_SECRET_ACCESS_KEY=${{ secrets.PR_DEPLOY_SECRET }}
        export AWS_DEFAULT_REGION=us-east-1
        aws s3 cp ${{ env.wheel_name }} s3://gradio-builds/${{ env.gh_sha }}/
<<<<<<< HEAD
        aws s3 cp ${{ env.wheel_name }} s3://gradio-builds/pr-${{ env.pr_number }}/
=======
        aws s3 cp ${{ env.wheel_name }} s3://gradio-builds/pr${{ env.pr_number }}/
>>>>>>> d3053b87
    - name: Install Hub Client Library
      run: pip install huggingface-hub
    - name: 'Download all_demos'
      run: python scripts/download_artifacts.py ${{ github.event.workflow_run.id }} all_demos  ${{ secrets.COMMENT_TOKEN }} --owner ${{ github.repository_owner }}
    - run: unzip all_demos.zip -d all_demos
    - run: cp -R all_demos/* demo/all_demos
    - name: Upload demo to spaces
      run: |
        python scripts/upload_demo_to_space.py all_demos \
        gradio-pr-deploys/pr-${{ env.pr_number }}-all-demos \
        ${{ secrets.SPACES_DEPLOY_TOKEN }} \
        --gradio-version ${{ env.gradio_version }} > url.txt
        echo "SPACE_URL=$(cat url.txt)" >> $GITHUB_ENV
    - name: Comment On Release PR
      uses: thollander/actions-comment-pull-request@v2
      with:
        message: |
          All the demos for this PR have been deployed at ${{ env.SPACE_URL }}

          ---
          You can install the changes in this PR by running:
          ```bash
<<<<<<< HEAD
          pip install https://gradio-builds.s3.amazonaws.com/pr-${{ env.pr_number  }}/gradio-${{ env.gradio_version }}-py3-none-any.whl
=======
          pip install https://gradio-builds.s3.amazonaws.com/pr${{ env.pr_number  }}/gradio-${{ env.gradio_version }}-py3-none-any.whl
>>>>>>> d3053b87
          ```
          Note: share=True will not work but all other features will.

        comment_tag: All the demos for this PR have been deployed at
        GITHUB_TOKEN: ${{ secrets.COMMENT_TOKEN }}
        pr_number: ${{ env.pr_number }}<|MERGE_RESOLUTION|>--- conflicted
+++ resolved
@@ -38,11 +38,7 @@
         export AWS_SECRET_ACCESS_KEY=${{ secrets.PR_DEPLOY_SECRET }}
         export AWS_DEFAULT_REGION=us-east-1
         aws s3 cp ${{ env.wheel_name }} s3://gradio-builds/${{ env.gh_sha }}/
-<<<<<<< HEAD
-        aws s3 cp ${{ env.wheel_name }} s3://gradio-builds/pr-${{ env.pr_number }}/
-=======
         aws s3 cp ${{ env.wheel_name }} s3://gradio-builds/pr${{ env.pr_number }}/
->>>>>>> d3053b87
     - name: Install Hub Client Library
       run: pip install huggingface-hub
     - name: 'Download all_demos'
@@ -65,11 +61,7 @@
           ---
           You can install the changes in this PR by running:
           ```bash
-<<<<<<< HEAD
-          pip install https://gradio-builds.s3.amazonaws.com/pr-${{ env.pr_number  }}/gradio-${{ env.gradio_version }}-py3-none-any.whl
-=======
           pip install https://gradio-builds.s3.amazonaws.com/pr${{ env.pr_number  }}/gradio-${{ env.gradio_version }}-py3-none-any.whl
->>>>>>> d3053b87
           ```
           Note: share=True will not work but all other features will.
 
