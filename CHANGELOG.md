# Upcoming Release 

## New Features:
No changes to highlight.

## Bug Fixes:
No changes to highlight.

## Documentation Changes:
* Modified the "Connecting To a Database Guide" to use `pd.read_sql` as opposed to low-level postgres connector by [@freddyaboulton](https://github.com/freddyaboulton) in [PR 2604](https://github.com/gradio-app/gradio/pull/2604) 

## Testing and Infrastructure Changes:
No changes to highlight.

## Breaking Changes:
No changes to highlight.

## Full Changelog:
* Allow `gr.Templates` to accept parameters to override the defaults by [@abidlabs](https://github.com/abidlabs) in [PR 2600](https://github.com/gradio-app/gradio/pull/2600) 
<<<<<<< HEAD
* Update queue with using deque & update requirements by [@GLGDLY](https://github.com/GLGDLY) in [PR 2428](https://github.com/gradio-app/gradio/pull/2428)
* Allow auth with using queue by [@GLGDLY](https://github.com/GLGDLY) in [PR 2611](https://github.com/gradio-app/gradio/pull/2611)
=======
* Components now throw a `ValueError()` if constructed with invalid parameters for `type` or `source` (for components that take those parameters) in [PR 2610](https://github.com/gradio-app/gradio/pull/2610) 

>>>>>>> 010827e2

## Contributors Shoutout:
No changes to highlight.


# Version 3.9

## New Features:
* Gradio is now embedded directly in colab without requiring the share link by [@aliabid94](https://github.com/aliabid94) in [PR 2455](https://github.com/gradio-app/gradio/pull/2455) 

### Calling functions by api_name in loaded apps

When you load an upstream app with `gr.Blocks.load`, you can now specify which fn
to call with the `api_name` parameter.

```python
import gradio as gr
english_translator = gr.Blocks.load(name="spaces/gradio/english-translator")
german = english_translator("My name is Freddy", api_name='translate-to-german')
```

The `api_name` parameter will take precendence over the `fn_index` parameter.

## Bug Fixes:
* Fixed bug where None could not be used for File,Model3D, and Audio examples by [@freddyaboulton](https://github.com/freddyaboulton) in [PR 2588](https://github.com/gradio-app/gradio/pull/2588)
* Fixed links in Plotly map guide + demo by [@dawoodkhan82](https://github.com/dawoodkhan82) in [PR 2578](https://github.com/gradio-app/gradio/pull/2578)
* `gr.Blocks.load()` now correctly loads example files from Spaces [@abidlabs](https://github.com/abidlabs) in [PR 2594](https://github.com/gradio-app/gradio/pull/2594)

## Documentation Changes:
* Added a Guide on how to configure the queue for maximum performance by [@abidlabs](https://github.com/abidlabs) in [PR 2558](https://github.com/gradio-app/gradio/pull/2558)


## Testing and Infrastructure Changes:
No changes to highlight.

## Breaking Changes:
No changes to highlight.

## Full Changelog:
* Add `api_name` to `Blocks.__call__` by  [@freddyaboulton](https://github.com/freddyaboulton) in [PR 2593](https://github.com/gradio-app/gradio/pull/2593) 


## Contributors Shoutout:
No changes to highlight.


# Version 3.8.2

## Bug Fixes:

* Ensure gradio apps embedded via spaces use the correct endpoint for predictions. [@pngwn](https://github.com/pngwn) in [PR 2567](https://github.com/gradio-app/gradio/pull/2567)
* Ensure gradio apps embedded via spaces use the correct websocket protocol. [@pngwn](https://github.com/pngwn) in [PR 2571](https://github.com/gradio-app/gradio/pull/2571)

## New Features:

### Running Events Continuously
Gradio now supports the ability to run an event continuously on a fixed schedule. To use this feature,
pass `every=# of seconds` to the event definition. This will run the event every given number of seconds!

This can be used to:
* Create live visualizations that show the most up to date data 
* Refresh the state of the frontend automatically in response to changes in the backend

Here is an example of a live plot that refreshes every half second:
```python
import math
import gradio as gr
import plotly.express as px
import numpy as np


plot_end = 2 * math.pi


def get_plot(period=1):
    global plot_end
    x = np.arange(plot_end - 2 * math.pi, plot_end, 0.02)
    y = np.sin(2*math.pi*period * x)
    fig = px.line(x=x, y=y)
    plot_end += 2 * math.pi
    return fig


with gr.Blocks() as demo:
    with gr.Row():
        with gr.Column():
            gr.Markdown("Change the value of the slider to automatically update the plot")
            period = gr.Slider(label="Period of plot", value=1, minimum=0, maximum=10, step=1)
            plot = gr.Plot(label="Plot (updates every half second)")

    dep = demo.load(get_plot, None, plot, every=0.5)
    period.change(get_plot, period, plot, every=0.5, cancels=[dep])

demo.queue().launch()
```

![live_demo](https://user-images.githubusercontent.com/41651716/198357377-633ce460-4e31-47bd-8202-1440cdd6fe19.gif)


## Bug Fixes:
No changes to highlight.

## Documentation Changes:
No changes to highlight.

## Testing and Infrastructure Changes:
No changes to highlight.

## Breaking Changes:
No changes to highlight.

## Full Changelog:
* Allows loading private Spaces by passing an an `api_key` to `gr.Interface.load()`
by [@abidlabs](https://github.com/abidlabs) in [PR 2568](https://github.com/gradio-app/gradio/pull/2568)

## Contributors Shoutout:
No changes to highlight.


# Version 3.8

## New Features:
* Allows event listeners to accept a single dictionary as its argument, where the keys are the components and the values are the component values. This is set by passing the input components in the event listener as a set instead of a list. [@aliabid94](https://github.com/aliabid94) in [PR 2550](https://github.com/gradio-app/gradio/pull/2550)

## Bug Fixes:
* Fix whitespace issue when using plotly. [@dawoodkhan82](https://github.com/dawoodkhan82) in [PR 2548](https://github.com/gradio-app/gradio/pull/2548)
* Apply appropriate alt text to all gallery images. [@camenduru](https://github.com/camenduru) in [PR 2358](https://github.com/gradio-app/gradio/pull/2538)
* Removed erroneous tkinter import in gradio.blocks by [@freddyaboulton](https://github.com/freddyaboulton) in [PR 2555](https://github.com/gradio-app/gradio/pull/2555)

## Documentation Changes:
No changes to highlight.

## Testing and Infrastructure Changes:
No changes to highlight.

## Breaking Changes:
No changes to highlight.

## Full Changelog:
* Added the `every` keyword to event listeners that runs events on a fixed schedule by [@freddyaboulton](https://github.com/freddyaboulton) in [PR 2512](https://github.com/gradio-app/gradio/pull/2512)
* Fix whitespace issue when using plotly. [@dawoodkhan82](https://github.com/dawoodkhan82) in [PR 2548](https://github.com/gradio-app/gradio/pull/2548)
* Apply appropriate alt text to all gallery images. [@camenduru](https://github.com/camenduru) in [PR 2358](https://github.com/gradio-app/gradio/pull/2538)

## Contributors Shoutout:
No changes to highlight.


# Version 3.7

## New Features:

### Batched Functions

Gradio now supports the ability to pass *batched* functions. Batched functions are just
functions which take in a list of inputs and return a list of predictions.

For example, here is a batched function that takes in two lists of inputs (a list of 
words and a list of ints), and returns a list of trimmed words as output:

```py
import time

def trim_words(words, lens):
    trimmed_words = []
    time.sleep(5)
    for w, l in zip(words, lens):
        trimmed_words.append(w[:l])        
    return [trimmed_words]
```

The advantage of using batched functions is that if you enable queuing, the Gradio
server can automatically *batch* incoming requests and process them in parallel, 
potentially speeding up your demo. Here's what the Gradio code looks like (notice
the `batch=True` and `max_batch_size=16` -- both of these parameters can be passed
into event triggers or into the `Interface` class) 

```py
import gradio as gr

with gr.Blocks() as demo:
    with gr.Row():
        word = gr.Textbox(label="word", value="abc")
        leng = gr.Number(label="leng", precision=0, value=1)
        output = gr.Textbox(label="Output")
    with gr.Row():
        run = gr.Button()

    event = run.click(trim_words, [word, leng], output, batch=True, max_batch_size=16)

demo.queue()
demo.launch()
```

In the example above, 16 requests could be processed in parallel (for a total inference
time of 5 seconds), instead of each request being processed separately (for a total
inference time of 80 seconds).

### Upload Event

`Video`, `Audio`, `Image`, and `File` components now support a `upload()` event that is triggered when a user uploads a file into any of these components.

Example usage:

```py
import gradio as gr

with gr.Blocks() as demo:
    with gr.Row():
        input_video = gr.Video()
        output_video = gr.Video()

     # Clears the output video when an input video is uploaded
    input_video.upload(lambda : None, None, output_video)  
```


## Bug Fixes:
* Fixes issue where plotly animations, interactivity, titles, legends, were not working properly. [@dawoodkhan82](https://github.com/dawoodkhan82) in [PR 2486](https://github.com/gradio-app/gradio/pull/2486)
* Prevent requests to the `/api` endpoint from skipping the queue if the queue is enabled for that event by [@freddyaboulton](https://github.com/freddyaboulton) in [PR 2493](https://github.com/gradio-app/gradio/pull/2493)
* Fixes a bug with `cancels` in event triggers so that it works properly if multiple
Blocks are rendered by [@abidlabs](https://github.com/abidlabs) in [PR 2530](https://github.com/gradio-app/gradio/pull/2530)  
* Prevent invalid targets of events from crashing the whole application. [@pngwn](https://github.com/pngwn) in [PR 2534](https://github.com/gradio-app/gradio/pull/2534)
* Properly dequeue cancelled events when multiple apps are rendered by [@freddyaboulton](https://github.com/freddyaboulton) in [PR 2540](https://github.com/gradio-app/gradio/pull/2540) 

## Documentation Changes:
* Added an example interactive dashboard to the "Tabular & Plots" section of the Demos page by [@freddyaboulton](https://github.com/freddyaboulton) in [PR 2508](https://github.com/gradio-app/gradio/pull/2508)

## Testing and Infrastructure Changes:
No changes to highlight.

## Breaking Changes:
No changes to highlight.

## Full Changelog:
* Fixes the error message if a user builds Gradio locally and tries to use `share=True` by [@abidlabs](https://github.com/abidlabs) in [PR 2502](https://github.com/gradio-app/gradio/pull/2502)
* Allows the render() function to return self by [@Raul9595](https://github.com/Raul9595) in [PR 2514](https://github.com/gradio-app/gradio/pull/2514)
* Fixes issue where plotly animations, interactivity, titles, legends, were not working properly. [@dawoodkhan82](https://github.com/dawoodkhan82) in [PR 2486](https://github.com/gradio-app/gradio/pull/2486)
* Gradio now supports batched functions by [@abidlabs](https://github.com/abidlabs) in [PR 2218](https://github.com/gradio-app/gradio/pull/2218)
* Add `upload` event for `Video`, `Audio`, `Image`, and `File` components [@dawoodkhan82](https://github.com/dawoodkhan82) in [PR 2448](https://github.com/gradio-app/gradio/pull/2456)
* Changes websocket path for Spaces as it is no longer necessary to have a different URL for websocket connections on Spaces by [@abidlabs](https://github.com/abidlabs) in [PR 2528](https://github.com/gradio-app/gradio/pull/2528)
* Clearer error message when events are defined outside of a Blocks scope, and a warning if you
try to use `Series` or `Parallel` with `Blocks` by [@abidlabs](https://github.com/abidlabs) in [PR 2543](https://github.com/gradio-app/gradio/pull/2543)
* Adds support for audio samples that are in `float64`, `float16`, or `uint16` formats by [@abidlabs](https://github.com/abidlabs) in [PR 2545](https://github.com/gradio-app/gradio/pull/2545)


## Contributors Shoutout:
No changes to highlight.


# Version 3.6

## New Features:

### Cancelling Running Events
Running events can be cancelled when other events are triggered! To test this feature, pass the `cancels` parameter to the event listener.
For this feature to work, the queue must be enabled.

![cancel_on_change_rl](https://user-images.githubusercontent.com/41651716/195952623-61a606bd-e82b-4e1a-802e-223154cb8727.gif)

Code:
```python
import time
import gradio as gr

def fake_diffusion(steps):
    for i in range(steps):
        time.sleep(1)
        yield str(i)

def long_prediction(*args, **kwargs):
    time.sleep(10)
    return 42


with gr.Blocks() as demo:
    with gr.Row():
        with gr.Column():
            n = gr.Slider(1, 10, value=9, step=1, label="Number Steps")
            run = gr.Button()
            output = gr.Textbox(label="Iterative Output")
            stop = gr.Button(value="Stop Iterating")
        with gr.Column():
            prediction = gr.Number(label="Expensive Calculation")
            run_pred = gr.Button(value="Run Expensive Calculation")
        with gr.Column():
            cancel_on_change = gr.Textbox(label="Cancel Iteration and Expensive Calculation on Change")

    click_event = run.click(fake_diffusion, n, output)
    stop.click(fn=None, inputs=None, outputs=None, cancels=[click_event])
    pred_event = run_pred.click(fn=long_prediction, inputs=None, outputs=prediction)

    cancel_on_change.change(None, None, None, cancels=[click_event, pred_event])


demo.queue(concurrency_count=1, max_size=20).launch()
```

For interfaces, a stop button will be added automatically if the function uses a `yield` statement.

```python
import gradio as gr
import time

def iteration(steps):
    for i in range(steps):
       time.sleep(0.5)
       yield i

gr.Interface(iteration,
             inputs=gr.Slider(minimum=1, maximum=10, step=1, value=5),
             outputs=gr.Number()).queue().launch()
```

![stop_interface_rl](https://user-images.githubusercontent.com/41651716/195952883-e7ca4235-aae3-4852-8f28-96d01d0c5822.gif)


## Bug Fixes:
* Add loading status tracker UI to HTML and Markdown components. [@pngwn](https://github.com/pngwn) in [PR 2474](https://github.com/gradio-app/gradio/pull/2474)
* Fixed videos being mirrored in the front-end if source is not webcam by [@freddyaboulton](https://github.com/freddyaboulton) in [PR 2475](https://github.com/gradio-app/gradio/pull/2475)
* Add clear button for timeseries component [@dawoodkhan82](https://github.com/dawoodkhan82) in [PR 2487](https://github.com/gradio-app/gradio/pull/2487)
* Removes special characters from temporary filenames so that the files can be served by components [@abidlabs](https://github.com/abidlabs) in [PR 2480](https://github.com/gradio-app/gradio/pull/2480)
* Fixed infinite reload loop when mounting gradio as a sub application by [@freddyaboulton](https://github.com/freddyaboulton) in [PR 2477](https://github.com/gradio-app/gradio/pull/2477)

## Documentation Changes:
* Adds a demo to show how a sound alert can be played upon completion of a prediction by [@abidlabs](https://github.com/abidlabs) in [PR 2478](https://github.com/gradio-app/gradio/pull/2478)

## Testing and Infrastructure Changes:
No changes to highlight.

## Breaking Changes:
No changes to highlight.

## Full Changelog:
* Enable running events to be cancelled from other events by [@freddyaboulton](https://github.com/freddyaboulton) in [PR 2433](https://github.com/gradio-app/gradio/pull/2433)
* Small fix for version check before reuploading demos by [@aliabd](https://github.com/aliabd) in [PR 2469](https://github.com/gradio-app/gradio/pull/2469)
* Add loading status tracker UI to HTML and Markdown components. [@pngwn](https://github.com/pngwn) in [PR 2400](https://github.com/gradio-app/gradio/pull/2474)
* Add clear button for timeseries component [@dawoodkhan82](https://github.com/dawoodkhan82) in [PR 2487](https://github.com/gradio-app/gradio/pull/2487)

## Contributors Shoutout:
No changes to highlight.


# Version 3.5

## Bug Fixes:

* Ensure that Gradio does not take control of the HTML page title when embedding a gradio app as a web component, this behaviour flipped by adding `control_page_title="true"` to the webcomponent. [@pngwn](https://github.com/pngwn) in [PR 2400](https://github.com/gradio-app/gradio/pull/2400)
* Decreased latency in iterative-output demos by making the iteration asynchronous [@freddyaboulton](https://github.com/freddyaboulton) in [PR 2409](https://github.com/gradio-app/gradio/pull/2409)
* Fixed queue getting stuck under very high load by [@freddyaboulton](https://github.com/freddyaboulton) in [PR 2374](https://github.com/gradio-app/gradio/pull/2374)
* Ensure that components always behave as if `interactive=True` were set when the following conditions are true:
  - no default value is provided, 
  - they are not set as the input or output of an event,
  - `interactive` kwarg is not set. 

  [@pngwn](https://github.com/pngwn) in [PR 2459](https://github.com/gradio-app/gradio/pull/2459)

## New Features:

* When an `Image` component is set to `source="upload"`, it is now possible to drag and drop and image to replace a previously uploaded image by [@pngwn](https://github.com/pngwn) in [PR 1711](https://github.com/gradio-app/gradio/issues/1711)
* The `gr.Dataset` component now accepts `HTML` and `Markdown` components by [@abidlabs](https://github.com/abidlabs) in [PR 2437](https://github.com/gradio-app/gradio/pull/2437)


## Documentation Changes:
* Improved documentation for the `gr.Dataset` component by [@abidlabs](https://github.com/abidlabs) in [PR 2437](https://github.com/gradio-app/gradio/pull/2437)

## Testing and Infrastructure Changes:
No changes to highlight.

## Breaking Changes:
* The `Carousel` component is officially deprecated. Since gradio 3.0, code containing the `Carousel` component would throw warnings. As of the next release, the `Carousel` component will raise an exception.

## Full Changelog:
* Speeds up Gallery component by using temporary files instead of base64 representation in the front-end by [@proxyphi](https://github.com/proxyphi), [@pngwn](https://github.com/pngwn), and [@abidlabs](https://github.com/abidlabs) in [PR 2265](https://github.com/gradio-app/gradio/pull/2265)
* Fixed some embedded demos in the guides by not loading the gradio web component in some guides by [@freddyaboulton](https://github.com/freddyaboulton) in [PR 2403](https://github.com/gradio-app/gradio/pull/2403) 
* When an `Image` component is set to `source="upload"`, it is now possible to drag and drop and image to replace a previously uploaded image by [@pngwn](https://github.com/pngwn) in [PR 2400](https://github.com/gradio-app/gradio/pull/2410)
* Improve documentation of the `Blocks.load()` event by [@abidlabs](https://github.com/abidlabs) in [PR 2413](https://github.com/gradio-app/gradio/pull/2413)
* Decreased latency in iterative-output demos by making the iteration asynchronous [@freddyaboulton](https://github.com/freddyaboulton) in [PR 2409](https://github.com/gradio-app/gradio/pull/2409)
* Updated share link message to reference new Spaces Hardware [@abidlabs](https://github.com/abidlabs) in [PR 2423](https://github.com/gradio-app/gradio/pull/2423)
* Automatically restart spaces if they're down by [@aliabd](https://github.com/aliabd) in [PR 2405](https://github.com/gradio-app/gradio/pull/2405)
* Carousel component is now deprecated by [@abidlabs](https://github.com/abidlabs) in [PR 2434](https://github.com/gradio-app/gradio/pull/2434)
* Build Gradio from source in ui tests by by [@freddyaboulton](https://github.com/freddyaboulton) in [PR 2440](https://github.com/gradio-app/gradio/pull/2440) 
* Change "return ValueError" to "raise ValueError" by [@vzakharov](https://github.com/vzakharov) in [PR 2445](https://github.com/gradio-app/gradio/pull/2445)
* Add guide on creating a map demo using the `gr.Plot()` component [@dawoodkhan82](https://github.com/dawoodkhan82) in [PR 2402](https://github.com/gradio-app/gradio/pull/2402)
* Add blur event for `Textbox` and `Number` components [@dawoodkhan82](https://github.com/dawoodkhan82) in [PR 2448](https://github.com/gradio-app/gradio/pull/2448)
* Stops a gradio launch from hogging a port even after it's been killed [@aliabid94](https://github.com/aliabid94) in [PR 2453](https://github.com/gradio-app/gradio/pull/2453) 
* Fix embedded interfaces on touch screen devices by [@aliabd](https://github.com/aliabd) in [PR 2457](https://github.com/gradio-app/gradio/pull/2457)
* Upload all demos to spaces by [@aliabd](https://github.com/aliabd) in [PR 2281](https://github.com/gradio-app/gradio/pull/2281)

## Contributors Shoutout:
No changes to highlight.


# Version 3.4.1

## New Features:

### 1. See Past and Upcoming Changes in the Release History 👀

You can now see gradio's release history directly on the website, and also keep track of upcoming changes. Just go [here](https://gradio.app/changelog/).

![release-history](https://user-images.githubusercontent.com/9021060/193145458-3de699f7-7620-45de-aa73-a1c1b9b96257.gif)

## Bug Fixes:

1. Fix typo in guide image path by [@freddyaboulton](https://github.com/freddyaboulton) in [PR 2357](https://github.com/gradio-app/gradio/pull/2357)
2. Raise error if Blocks has duplicate component with same IDs by [@abidlabs](https://github.com/abidlabs) in [PR 2359](https://github.com/gradio-app/gradio/pull/2359)
3. Catch the permission exception on the audio component by [@Ian-GL](https://github.com/Ian-GL) in [PR 2330](https://github.com/gradio-app/gradio/pull/2330)
4. Fix image_classifier_interface_load demo by [@freddyaboulton](https://github.com/freddyaboulton) in [PR 2365](https://github.com/gradio-app/gradio/pull/2365)
5. Fix combining adjacent components without gaps by introducing `gr.Row(variant="compact")` by [@aliabid94](https://github.com/aliabid94) in [PR 2291](https://github.com/gradio-app/gradio/pull/2291) This comes with deprecation of the following arguments for `Component.style`: `round`, `margin`, `border`.
6. Fix audio streaming, which was previously choppy in [PR 2351](https://github.com/gradio-app/gradio/pull/2351). Big thanks to [@yannickfunk](https://github.com/yannickfunk) for the proposed solution.
7. Fix bug where new typeable slider doesn't respect the minimum and maximum values [@dawoodkhan82](https://github.com/dawoodkhan82) in [PR 2380](https://github.com/gradio-app/gradio/pull/2380)


## Documentation Changes:

1. New Guide: Connecting to a Database 🗄️

    A new guide by [@freddyaboulton](https://github.com/freddyaboulton) that explains how you can use Gradio to connect your app to a database. Read more [here](https://gradio.app/connecting_to_a_database/).

2. New Guide: Running Background Tasks 🥷

    A new guide by [@freddyaboulton](https://github.com/freddyaboulton) that explains how you can run background tasks from your gradio app. Read more [here](https://gradio.app/running_background_tasks/).

3. Small fixes to docs for `Image` component by [@abidlabs](https://github.com/abidlabs) in [PR 2372](https://github.com/gradio-app/gradio/pull/2372)


## Testing and Infrastructure Changes:
No changes to highlight.

## Breaking Changes:
No changes to highlight.

## Full Changelog:

* Create a guide on how to connect an app to a database hosted on the cloud by [@freddyaboulton](https://github.com/freddyaboulton) in [PR 2341](https://github.com/gradio-app/gradio/pull/2341)
* Removes `analytics` dependency by [@abidlabs](https://github.com/abidlabs) in [PR 2347](https://github.com/gradio-app/gradio/pull/2347)
* Add guide on launching background tasks from your app by [@freddyaboulton](https://github.com/freddyaboulton) in [PR 2350](https://github.com/gradio-app/gradio/pull/2350)
* Fix typo in guide image path by [@freddyaboulton](https://github.com/freddyaboulton) in [PR 2357](https://github.com/gradio-app/gradio/pull/2357)
* Raise error if Blocks has duplicate component with same IDs by [@abidlabs](https://github.com/abidlabs) in [PR 2359](https://github.com/gradio-app/gradio/pull/2359)
* Hotfix: fix version back to 3.4 by [@abidlabs](https://github.com/abidlabs) in [PR 2361](https://github.com/gradio-app/gradio/pull/2361)
* Change version.txt to 3.4 instead of 3.4.0 by [@aliabd](https://github.com/aliabd) in [PR 2363](https://github.com/gradio-app/gradio/pull/2363)
* Catch the permission exception on the audio component by [@Ian-GL](https://github.com/Ian-GL) in [PR 2330](https://github.com/gradio-app/gradio/pull/2330)
* Fix image_classifier_interface_load demo by [@freddyaboulton](https://github.com/freddyaboulton) in [PR 2365](https://github.com/gradio-app/gradio/pull/2365)
* Small fixes to docs for `Image` component by [@abidlabs](https://github.com/abidlabs) in [PR 2372](https://github.com/gradio-app/gradio/pull/2372)
* Automated Release Notes by [@freddyaboulton](https://github.com/freddyaboulton) in [PR 2306](https://github.com/gradio-app/gradio/pull/2306)
* Fixed small typos in the docs [@julien-c](https://github.com/julien-c) in [PR 2373](https://github.com/gradio-app/gradio/pull/2373)
* Adds ability to disable pre/post-processing for examples [@abidlabs](https://github.com/abidlabs) in [PR 2383](https://github.com/gradio-app/gradio/pull/2383)
* Copy changelog file in website docker by [@aliabd](https://github.com/aliabd) in [PR 2384](https://github.com/gradio-app/gradio/pull/2384)
* Lets users provide a `gr.update()` dictionary even if post-processing is diabled [@abidlabs](https://github.com/abidlabs) in [PR 2385](https://github.com/gradio-app/gradio/pull/2385)
* Fix bug where errors would cause apps run in reload mode to hang forever by [@freddyaboulton](https://github.com/freddyaboulton) in [PR 2394](https://github.com/gradio-app/gradio/pull/2394)
* Fix bug where new typeable slider doesn't respect the minimum and maximum values [@dawoodkhan82](https://github.com/dawoodkhan82) in [PR 2380](https://github.com/gradio-app/gradio/pull/2380)


## Contributors Shoutout:
No changes to highlight.

# Version 3.4

## New Features:

### 1. Gallery Captions 🖼️ 

You can now pass captions to images in the Gallery component. To do so you need to pass a {List} of (image, {str} caption) tuples. This is optional and the component also accepts just a list of the images. 

Here's an example: 

```python
import gradio as gr

images_with_captions = [
    ("https://images.unsplash.com/photo-1551969014-7d2c4cddf0b6", "Cheetah by David Groves"),
    ("https://images.unsplash.com/photo-1546182990-dffeafbe841d", "Lion by Francesco"), 
    ("https://images.unsplash.com/photo-1561731216-c3a4d99437d5", "Tiger by Mike Marrah")
    ]

with gr.Blocks() as demo:
    gr.Gallery(value=images_with_captions)

demo.launch()
```

<img src="https://user-images.githubusercontent.com/9021060/192399521-7360b1a9-7ce0-443e-8e94-863a230a7dbe.gif" alt="gallery_captions" width="1000"/>

### 2. Type Values into the Slider 🔢 

You can now type values directly on the Slider component! Here's what it looks like: 

![type-slider](https://user-images.githubusercontent.com/9021060/192399877-76b662a1-fede-4417-a932-fc15f0da7360.gif)

### 3. Better Sketching and Inpainting 🎨 

We've made a lot of changes to our Image component so that it can support better sketching and inpainting. 

Now supports:
* A standalone black-and-white sketch
```python
import gradio as gr
demo = gr.Interface(lambda x: x, gr.Sketchpad(), gr.Image())
demo.launch()
```
![bw](https://user-images.githubusercontent.com/9021060/192410264-b08632b5-7b2a-4f86-afb0-5760e7b474cf.gif)


* A standalone color sketch
```python
import gradio as gr
demo = gr.Interface(lambda x: x, gr.Paint(), gr.Image())
demo.launch()
```
![color-sketch](https://user-images.githubusercontent.com/9021060/192410500-3c8c3e64-a5fd-4df2-a991-f0a5cef93728.gif)


* An uploadable image with black-and-white or color sketching

```python
import gradio as gr
demo = gr.Interface(lambda x: x, gr.Image(source='upload', tool='color-sketch'), gr.Image()) # for black and white, tool = 'sketch'
demo.launch()
```
![sketch-new](https://user-images.githubusercontent.com/9021060/192402422-e53cb7b6-024e-448c-87eb-d6a35a63c476.gif)


* Webcam with black-and-white or color sketching

```python
import gradio as gr
demo = gr.Interface(lambda x: x, gr.Image(source='webcam', tool='color-sketch'), gr.Image()) # for black and white, tool = 'sketch'
demo.launch()
```
![webcam-sketch](https://user-images.githubusercontent.com/9021060/192410820-0ffaf324-776e-4e1f-9de6-0fdbbf4940fa.gif)


As well as other fixes 


## Bug Fixes:
1. Fix bug where max concurrency count is not respected in queue by [@freddyaboulton](https://github.com/freddyaboulton) in [PR 2286](https://github.com/gradio-app/gradio/pull/2286)
2. fix : queue could be blocked by [@SkyTNT](https://github.com/SkyTNT) in [PR 2288](https://github.com/gradio-app/gradio/pull/2288)
3. Supports `gr.update()` in example caching by [@abidlabs](https://github.com/abidlabs) in [PR 2309](https://github.com/gradio-app/gradio/pull/2309)
4. Clipboard fix for iframes by [@abidlabs](https://github.com/abidlabs) in [PR 2321](https://github.com/gradio-app/gradio/pull/2321)
5. Fix: Dataframe column headers are reset when you add a new column by [@dawoodkhan82](https://github.com/dawoodkhan82) in [PR 2318](https://github.com/gradio-app/gradio/pull/2318)
6. Added support for URLs for Video, Audio, and Image by [@abidlabs](https://github.com/abidlabs) in [PR 2256](https://github.com/gradio-app/gradio/pull/2256)
7. Add documentation about how to create and use the Gradio FastAPI app by [@abidlabs](https://github.com/abidlabs) in [PR 2263](https://github.com/gradio-app/gradio/pull/2263)

## Documentation Changes:
1. Adding a Playground Tab to the Website by [@aliabd](https://github.com/aliabd) in [PR 1860](https://github.com/gradio-app/gradio/pull/1860)
3. Gradio for Tabular Data Science Workflows Guide by [@merveenoyan](https://github.com/merveenoyan) in [PR 2199](https://github.com/gradio-app/gradio/pull/2199)
4. Promotes `postprocess` and `preprocess` to documented parameters by [@abidlabs](https://github.com/abidlabs) in [PR 2293](https://github.com/gradio-app/gradio/pull/2293)
5. Update 2)key_features.md by [@voidxd](https://github.com/voidxd) in [PR 2326](https://github.com/gradio-app/gradio/pull/2326)
6. Add docs to blocks context postprocessing function by [@Ian-GL](https://github.com/Ian-GL) in [PR 2332](https://github.com/gradio-app/gradio/pull/2332)

## Testing and Infrastructure Changes
1. Website fixes and refactoring by [@aliabd](https://github.com/aliabd) in [PR 2280](https://github.com/gradio-app/gradio/pull/2280)
2. Don't deploy to spaces on release by [@freddyaboulton](https://github.com/freddyaboulton) in [PR 2313](https://github.com/gradio-app/gradio/pull/2313)

## Full Changelog:
* Website fixes and refactoring by [@aliabd](https://github.com/aliabd) in [PR 2280](https://github.com/gradio-app/gradio/pull/2280)
* Fix bug where max concurrency count is not respected in queue by [@freddyaboulton](https://github.com/freddyaboulton) in [PR 2286](https://github.com/gradio-app/gradio/pull/2286)
* Promotes `postprocess` and `preprocess` to documented parameters by [@abidlabs](https://github.com/abidlabs) in [PR 2293](https://github.com/gradio-app/gradio/pull/2293)
* Raise warning when trying to cache examples but not all inputs have examples by [@freddyaboulton](https://github.com/freddyaboulton) in [PR 2279](https://github.com/gradio-app/gradio/pull/2279)
* fix : queue could be blocked by [@SkyTNT](https://github.com/SkyTNT) in [PR 2288](https://github.com/gradio-app/gradio/pull/2288)
* Don't deploy to spaces on release by [@freddyaboulton](https://github.com/freddyaboulton) in [PR 2313](https://github.com/gradio-app/gradio/pull/2313)
* Supports `gr.update()` in example caching by [@abidlabs](https://github.com/abidlabs) in [PR 2309](https://github.com/gradio-app/gradio/pull/2309)
* Respect Upstream Queue when loading interfaces/blocks from Spaces by [@freddyaboulton](https://github.com/freddyaboulton) in [PR 2294](https://github.com/gradio-app/gradio/pull/2294)
* Clipboard fix for iframes by [@abidlabs](https://github.com/abidlabs) in [PR 2321](https://github.com/gradio-app/gradio/pull/2321)
* Sketching + Inpainting Capabilities to Gradio by [@abidlabs](https://github.com/abidlabs) in [PR 2144](https://github.com/gradio-app/gradio/pull/2144)
* Update 2)key_features.md by [@voidxd](https://github.com/voidxd) in [PR 2326](https://github.com/gradio-app/gradio/pull/2326)
* release 3.4b3 by [@abidlabs](https://github.com/abidlabs) in [PR 2328](https://github.com/gradio-app/gradio/pull/2328)
* Fix: Dataframe column headers are reset when you add a new column by [@dawoodkhan82](https://github.com/dawoodkhan82) in [PR 2318](https://github.com/gradio-app/gradio/pull/2318)
* Start queue when gradio is a sub application by [@freddyaboulton](https://github.com/freddyaboulton) in [PR 2319](https://github.com/gradio-app/gradio/pull/2319)
* Fix Web Tracker Script by [@aliabd](https://github.com/aliabd) in [PR 2308](https://github.com/gradio-app/gradio/pull/2308)
* Add docs to blocks context postprocessing function by [@Ian-GL](https://github.com/Ian-GL) in [PR 2332](https://github.com/gradio-app/gradio/pull/2332)
* Fix typo in iterator variable name in run_predict function by [@freddyaboulton](https://github.com/freddyaboulton) in [PR 2340](https://github.com/gradio-app/gradio/pull/2340)
* Add captions to galleries by [@aliabid94](https://github.com/aliabid94) in [PR 2284](https://github.com/gradio-app/gradio/pull/2284)
* Typeable value on gradio.Slider by [@dawoodkhan82](https://github.com/dawoodkhan82) in [PR 2329](https://github.com/gradio-app/gradio/pull/2329)

## Contributors Shoutout:
* [@SkyTNT](https://github.com/SkyTNT) made their first contribution in [PR 2288](https://github.com/gradio-app/gradio/pull/2288)
* [@voidxd](https://github.com/voidxd) made their first contribution in [PR 2326](https://github.com/gradio-app/gradio/pull/2326)


# Version 3.3

## New Features:

### 1. Iterative Outputs ⏳  

You can now create an iterative output simply by having your function return a generator!

Here's (part of) an example that was used to generate the interface below it. [See full code](https://colab.research.google.com/drive/1m9bWS6B82CT7bw-m4L6AJR8za7fEK7Ov?usp=sharing).

```python
def predict(steps, seed):
    generator = torch.manual_seed(seed)
    for i in range(1,steps):
        yield pipeline(generator=generator, num_inference_steps=i)["sample"][0]
```


![example](https://user-images.githubusercontent.com/9021060/189086273-f5e7087d-71fa-4158-90a9-08e84da0421c.mp4)

### 2. Accordion Layout 🆕 

This version of Gradio introduces a new layout component to Blocks: the Accordion. Wrap your elements in a neat, expandable layout that allows users to toggle them as needed. 

Usage: ([Read the docs](https://gradio.app/docs/#accordion))

```python
with gr.Accordion("open up"):
# components here 
```

![accordion](https://user-images.githubusercontent.com/9021060/189088465-f0ffd7f0-fc6a-42dc-9249-11c5e1e0529b.gif)

### 3. Skops Integration 📈 

Our new integration with [skops](https://huggingface.co/blog/skops) allows you to load tabular classification and regression models directly from the [hub](https://huggingface.co/models). 

Here's a classification example showing how quick it is to set up an interface for a [model](https://huggingface.co/scikit-learn/tabular-playground).

```python
import gradio as gr
gr.Interface.load("models/scikit-learn/tabular-playground").launch()
```

![187936493-5c90c01d-a6dd-400f-aa42-833a096156a1](https://user-images.githubusercontent.com/9021060/189090519-328fbcb4-120b-43c8-aa54-d6fccfa6b7e8.png)


## Bug Fixes:
No changes to highlight.
## Documentation Changes:
No changes to highlight.
## Testing and Infrastructure Changes:
No changes to highlight.
## Breaking Changes:
No changes to highlight.
## Full Changelog:

* safari fixes by [@pngwn](https://github.com/pngwn) in [PR 2138](https://github.com/gradio-app/gradio/pull/2138)
* Fix roundedness and form borders by [@aliabid94](https://github.com/aliabid94) in [PR 2147](https://github.com/gradio-app/gradio/pull/2147)
* Better processing of example data prior to creating dataset component by [@freddyaboulton](https://github.com/freddyaboulton) in [PR 2147](https://github.com/gradio-app/gradio/pull/2147)
* Show error on Connection drops by [@aliabid94](https://github.com/aliabid94) in [PR 2147](https://github.com/gradio-app/gradio/pull/2147)
* 3.2 release! by [@abidlabs](https://github.com/abidlabs) in [PR 2139](https://github.com/gradio-app/gradio/pull/2139)
* Fixed Named API Requests by [@abidlabs](https://github.com/abidlabs) in [PR 2151](https://github.com/gradio-app/gradio/pull/2151)
* Quick Fix: Cannot upload Model3D image after clearing it by [@dawoodkhan82](https://github.com/dawoodkhan82) in [PR 2168](https://github.com/gradio-app/gradio/pull/2168)
* Fixed misleading log when server_name is '0.0.0.0' by [@lamhoangtung](https://github.com/lamhoangtung) in [PR 2176](https://github.com/gradio-app/gradio/pull/2176)
* Keep embedded PngInfo metadata by [@cobryan05](https://github.com/cobryan05) in [PR 2170](https://github.com/gradio-app/gradio/pull/2170)
* Skops integration: Load tabular classification and regression models from the hub by [@freddyaboulton](https://github.com/freddyaboulton) in [PR 2126](https://github.com/gradio-app/gradio/pull/2126)
* Respect original filename when cached example files are downloaded by [@freddyaboulton](https://github.com/freddyaboulton) in [PR 2145](https://github.com/gradio-app/gradio/pull/2145)
* Add manual trigger to deploy to pypi by [@abidlabs](https://github.com/abidlabs) in [PR 2192](https://github.com/gradio-app/gradio/pull/2192)
* Fix bugs with gr.update by [@freddyaboulton](https://github.com/freddyaboulton) in [PR 2157](https://github.com/gradio-app/gradio/pull/2157)
* Make queue per app by [@aliabid94](https://github.com/aliabid94) in [PR 2193](https://github.com/gradio-app/gradio/pull/2193)
* Preserve Labels In Interpretation Components by [@freddyaboulton](https://github.com/freddyaboulton) in [PR 2166](https://github.com/gradio-app/gradio/pull/2166)
* Quick Fix: Multiple file download not working by [@dawoodkhan82](https://github.com/dawoodkhan82) in [PR 2169](https://github.com/gradio-app/gradio/pull/2169)
* use correct MIME type for js-script file by [@daspartho](https://github.com/daspartho) in [PR 2200](https://github.com/gradio-app/gradio/pull/2200)
* Add accordion component by [@aliabid94](https://github.com/aliabid94) in [PR 2208](https://github.com/gradio-app/gradio/pull/2208)


## Contributors Shoutout:

* [@lamhoangtung](https://github.com/lamhoangtung) made their first contribution in [PR 2176](https://github.com/gradio-app/gradio/pull/2176)
* [@cobryan05](https://github.com/cobryan05) made their first contribution in [PR 2170](https://github.com/gradio-app/gradio/pull/2170)
* [@daspartho](https://github.com/daspartho) made their first contribution in [PR 2200](https://github.com/gradio-app/gradio/pull/2200)

# Version 3.2

## New Features:

### 1. Improvements to Queuing 🥇 

We've implemented a brand new queuing system based on **web sockets** instead of HTTP long polling. Among other things, this allows us to manage queue sizes better on Hugging Face Spaces. There are also additional queue-related parameters you can add:

* Now supports concurrent workers (parallelization) 
```python
demo = gr.Interface(...)
demo.queue(concurrency_count=3)
demo.launch()
```
* Configure a maximum queue size 
```python
demo = gr.Interface(...)
demo.queue(max_size=100)
demo.launch()
```

* If a user closes their tab / browser, they leave the queue, which means the demo will run faster for everyone else 

### 2. Fixes to Examples

* Dataframe examples will render properly, and look much clearer in the UI: (thanks to PR #2125)

![Screen Shot 2022-08-30 at 8 29 58 PM](https://user-images.githubusercontent.com/9021060/187586561-d915bafb-f968-4966-b9a2-ef41119692b2.png)

* Image and Video thumbnails are cropped to look neater and more uniform: (thanks to PR #2109) 

 
![Screen Shot 2022-08-30 at 8 32 15 PM](https://user-images.githubusercontent.com/9021060/187586890-56e1e4f0-1b84-42d9-a82f-911772c41030.png)

* Other fixes in PR #2131 and #2064  make it easier to design and use Examples

### 3. Component Fixes 🧱  
* Specify the width and height of an image in its style tag (thanks to PR #2133)
```python
components.Image().style(height=260, width=300)
```
* Automatic conversion of videos so they are playable in the browser (thanks to PR #2003). Gradio will check if a video's format is playable  in the browser and, if it isn't, will automatically convert it to a format that is (mp4).
* Pass in a json filepath to the Label component (thanks to PR #2083)   
* Randomize the default value of a Slider (thanks to PR #1935) 

![slider-random](https://user-images.githubusercontent.com/9021060/187596230-3db9697f-9f4d-42f5-9387-d77573513448.gif)


* Improvements to State in PR #2100 

### 4. Ability to Randomize Input Sliders and Reload Data whenever the Page Loads 
* In some cases, you want to be able to show a different set of input data to every user as they load the page app. For example, you might want to randomize the value of a "seed" `Slider` input. Or you might want to show a `Textbox` with the current date. We now supporting passing _functions_ as the default value in input components. When you pass in a function, it gets **re-evaluated** every time someone loads the demo, allowing you to reload / change data for different users. 

Here's an example loading the current date time into an input Textbox:

```python
import gradio as gr
import datetime

with gr.Blocks() as demo:
    gr.Textbox(datetime.datetime.now)
    
demo.launch()
```

Note that we don't evaluate the function -- `datetime.datetime.now()` -- we pass in the function itself to get this behavior -- `datetime.datetime.now`

Because randomizing the initial value of `Slider` is a common use case, we've added a `randomize` keyword argument you can use to randomize its initial value:

```python
import gradio as gr
demo = gr.Interface(lambda x:x, gr.Slider(0, 10, randomize=True), "number")
demo.launch()
```

### 5. New Guide 🖊️ 
* [Gradio and W&B Integration](https://gradio.app/Gradio_and_Wandb_Integration/)


## Full Changelog:

* Reset components to original state by setting value to None by [@freddyaboulton](https://github.com/freddyaboulton) in [PR 2044](https://github.com/gradio-app/gradio/pull/2044)
* Cleaning up the way data is processed for components by [@abidlabs](https://github.com/abidlabs) in [PR 1967](https://github.com/gradio-app/gradio/pull/1967)
* version 3.1.8b by [@abidlabs](https://github.com/abidlabs) in [PR 2063](https://github.com/gradio-app/gradio/pull/2063)
* Wandb guide  by [@AK391](https://github.com/AK391) in [PR 1898](https://github.com/gradio-app/gradio/pull/1898)
* Add a flagging callback to save json files to a hugging face dataset by [@chrisemezue](https://github.com/chrisemezue) in [PR 1821](https://github.com/gradio-app/gradio/pull/1821)
* Add data science demos to landing page by [@freddyaboulton](https://github.com/freddyaboulton) in [PR 2067](https://github.com/gradio-app/gradio/pull/2067)
* Hide time series + xgboost demos by default by [@freddyaboulton](https://github.com/freddyaboulton) in [PR 2079](https://github.com/gradio-app/gradio/pull/2079)
* Encourage people to keep trying when queue full by [@apolinario](https://github.com/apolinario) in [PR 2076](https://github.com/gradio-app/gradio/pull/2076)
* Updated our analytics on creation of Blocks/Interface by [@abidlabs](https://github.com/abidlabs) in [PR 2082](https://github.com/gradio-app/gradio/pull/2082)
* `Label` component now accepts file paths to `.json` files  by [@abidlabs](https://github.com/abidlabs) in [PR 2083](https://github.com/gradio-app/gradio/pull/2083)
* Fix issues related to demos in Spaces by [@abidlabs](https://github.com/abidlabs) in [PR 2086](https://github.com/gradio-app/gradio/pull/2086)
* Fix TimeSeries examples not properly displayed in UI by [@dawoodkhan82](https://github.com/dawoodkhan82) in [PR 2064](https://github.com/gradio-app/gradio/pull/2064)
* Fix infinite requests when doing tab item select by [@freddyaboulton](https://github.com/freddyaboulton) in [PR 2070](https://github.com/gradio-app/gradio/pull/2070)
* Accept deprecated `file` route as well by [@abidlabs](https://github.com/abidlabs) in [PR 2099](https://github.com/gradio-app/gradio/pull/2099)
* Allow frontend method execution on Block.load event by [@codedealer](https://github.com/codedealer) in [PR 2108](https://github.com/gradio-app/gradio/pull/2108)
* Improvements to `State` by [@abidlabs](https://github.com/abidlabs) in [PR 2100](https://github.com/gradio-app/gradio/pull/2100)
* Catch IndexError, KeyError in video_is_playable by [@freddyaboulton](https://github.com/freddyaboulton) in [PR 2113](https://github.com/gradio-app/gradio/pull/2113)
* Fix: Download button does not respect the filepath returned by the function by [@dawoodkhan82](https://github.com/dawoodkhan82) in [PR 2073](https://github.com/gradio-app/gradio/pull/2073)
* Refactoring Layout: Adding column widths, forms, and more. by [@aliabid94](https://github.com/aliabid94) in [PR 2097](https://github.com/gradio-app/gradio/pull/2097)
* Update CONTRIBUTING.md by [@abidlabs](https://github.com/abidlabs) in [PR 2118](https://github.com/gradio-app/gradio/pull/2118)
* 2092 df ex by [@pngwn](https://github.com/pngwn) in [PR 2125](https://github.com/gradio-app/gradio/pull/2125)
* feat(samples table/gallery): Crop thumbs to square by [@ronvoluted](https://github.com/ronvoluted) in [PR 2109](https://github.com/gradio-app/gradio/pull/2109)
* Some enhancements to `gr.Examples` by [@abidlabs](https://github.com/abidlabs) in [PR 2131](https://github.com/gradio-app/gradio/pull/2131)
* Image size fix by [@aliabid94](https://github.com/aliabid94) in [PR 2133](https://github.com/gradio-app/gradio/pull/2133)

## Contributors Shoutout:
* [@chrisemezue](https://github.com/chrisemezue) made their first contribution in [PR 1821](https://github.com/gradio-app/gradio/pull/1821)
* [@apolinario](https://github.com/apolinario) made their first contribution in [PR 2076](https://github.com/gradio-app/gradio/pull/2076)
* [@codedealer](https://github.com/codedealer) made their first contribution in [PR 2108](https://github.com/gradio-app/gradio/pull/2108)

# Version 3.1

## New Features:

### 1.  Embedding Demos on Any Website 💻 
 
With PR #1444, Gradio is now distributed as a web component. This means demos can be natively embedded on websites. You'll just need to add two lines: one to load the gradio javascript, and one to link to the demos backend.

Here's a simple example that embeds the demo from a Hugging Face space:

```html
<script type="module" src="https://gradio.s3-us-west-2.amazonaws.com/3.0.18/gradio.js"></script>
<gradio-app space="abidlabs/pytorch-image-classifier"></gradio-app>
```

But you can also embed demos that are running anywhere, you just need to link the demo to `src` instead of `space`. In fact, all the demos on the gradio website are embedded this way: 

<img width="1268" alt="Screen Shot 2022-07-14 at 2 41 44 PM" src="https://user-images.githubusercontent.com/9021060/178997124-b2f05af2-c18f-4716-bf1b-cb971d012636.png">


Read more in the [Embedding Gradio Demos](https://gradio.app/embedding_gradio_demos) guide.

### 2. Reload Mode 👨‍💻 

Reload mode helps developers create gradio demos faster by automatically reloading the demo whenever the code changes. It can support development on Python IDEs (VS Code, PyCharm, etc), the terminal, as well as Jupyter notebooks. 

If your demo code is in a script named `app.py`, instead of running `python app.py` you can now run `gradio app.py` and that will launch the demo in reload mode:

```bash
Launching in reload mode on: http://127.0.0.1:7860 (Press CTRL+C to quit)
Watching...
WARNING: The --reload flag should not be used in production on Windows.
```

If you're working from a Jupyter or Colab Notebook, use these magic commands instead: `%load_ext gradio` when you import gradio, and `%%blocks` in the top of the cell with the demo code. Here's an example that shows how much faster the development becomes:

![Blocks](https://user-images.githubusercontent.com/9021060/178986488-ed378cc8-5141-4330-ba41-672b676863d0.gif)

### 3. Inpainting Support on `gr.Image()` 🎨  

We updated the Image component to add support for inpainting demos. It works by adding `tool="sketch"` as a parameter, that passes both an image and a sketchable mask to your prediction function.

Here's an example from the [LAMA space](https://huggingface.co/spaces/akhaliq/lama):

![FXApVlFVsAALSD-](https://user-images.githubusercontent.com/9021060/178989479-549867c8-7fb0-436a-a97d-1e91c9f5e611.jpeg)

### 4. Markdown and HTML support in Dataframes 🔢 

We upgraded the Dataframe component in PR #1684 to support rendering Markdown and HTML inside the cells. 

This means you can build Dataframes that look like the following:

![image (8)](https://user-images.githubusercontent.com/9021060/178991233-41cb07a5-e7a3-433e-89b8-319bc78eb9c2.png)


### 5. `gr.Examples()` for Blocks 🧱 

We've added the `gr.Examples` component helper to allow you to add examples to any Blocks demo. This class is a wrapper over the `gr.Dataset` component. 

<img width="1271" alt="Screen Shot 2022-07-14 at 2 23 50 PM" src="https://user-images.githubusercontent.com/9021060/178992715-c8bc7550-bc3d-4ddc-9fcb-548c159cd153.png">


gr.Examples takes two required parameters: 

- `examples` which takes in a nested list
-  `inputs` which takes in a component or list of components

You can read more in the [Examples docs](https://gradio.app/docs/#examples) or the [Adding Examples to your Demos guide](https://gradio.app/adding_examples_to_your_app/).

### 6. Fixes to Audio Streaming

With PR [#1828]([PR 1828),](https://github.com/gradio-app/gradio/pull/1828),) we now hide the status loading animation, as well as remove the echo in streaming. Check out the [stream_audio](https://github.com/gradio-app/gradio/blob/main/demo/stream_audio/run.py) demo for more or read through our [Real Time Speech Recognition](https://gradio.app/real_time_speech_recognition/) guide.

<img width="785" alt="Screen Shot 2022-07-19 at 6 02 35 PM" src="https://user-images.githubusercontent.com/9021060/179808136-9e84502c-f9ee-4f30-b5e9-1086f678fe91.png">


## Full Changelog:

* File component: list multiple files and allow for download #1446 by [@dawoodkhan82](https://github.com/dawoodkhan82) in [PR 1681](https://github.com/gradio-app/gradio/pull/1681)
* Add ColorPicker to docs by [@freddyaboulton](https://github.com/freddyaboulton) in [PR 1768](https://github.com/gradio-app/gradio/pull/1768)
* Mock out requests in TestRequest unit tests by [@freddyaboulton](https://github.com/freddyaboulton) in [PR 1794](https://github.com/gradio-app/gradio/pull/1794)
* Add requirements.txt and test_files to source dist by [@freddyaboulton](https://github.com/freddyaboulton) in [PR 1817](https://github.com/gradio-app/gradio/pull/1817)
* refactor: f-string for tunneling.py by [@nhankiet](https://github.com/nhankiet) in [PR 1819](https://github.com/gradio-app/gradio/pull/1819)
* Miscellaneous formatting improvements to website by [@aliabd](https://github.com/aliabd) in [PR 1754](https://github.com/gradio-app/gradio/pull/1754)
* `integrate()` method moved to `Blocks` by [@abidlabs](https://github.com/abidlabs) in [PR 1776](https://github.com/gradio-app/gradio/pull/1776)
* Add python-3.7 tests by [@freddyaboulton](https://github.com/freddyaboulton) in [PR 1818](https://github.com/gradio-app/gradio/pull/1818)
* Copy test dir in website dockers by [@aliabd](https://github.com/aliabd) in [PR 1827](https://github.com/gradio-app/gradio/pull/1827)
* Add info to docs on how to set default values for components by [@freddyaboulton](https://github.com/freddyaboulton) in [PR 1788](https://github.com/gradio-app/gradio/pull/1788)
* Embedding Components on Docs by [@aliabd](https://github.com/aliabd) in [PR 1726](https://github.com/gradio-app/gradio/pull/1726)
* Remove usage of deprecated gr.inputs and gr.outputs from website by [@freddyaboulton](https://github.com/freddyaboulton) in [PR 1796](https://github.com/gradio-app/gradio/pull/1796)
* Some cleanups to the docs page by [@abidlabs](https://github.com/abidlabs) in [PR 1822](https://github.com/gradio-app/gradio/pull/1822)

## Contributors Shoutout:
* [@nhankiet](https://github.com/nhankiet) made their first contribution in [PR 1819](https://github.com/gradio-app/gradio/pull/1819)

# Version 3.0

### 🔥 Gradio 3.0 is the biggest update to the library, ever.  

## New Features:

### 1.  Blocks 🧱
 
Blocks is a new, low-level API that allows you to have full control over the data flows and layout of your application. It allows you to build very complex, multi-step applications. For example, you might want to:

* Group together related demos as multiple tabs in one web app
* Change the layout of your demo instead of just having all of the inputs on the left and outputs on the right
* Have multi-step interfaces, in which the output of one model becomes the input to the next model, or have more flexible data flows in general
* Change a component's properties (for example, the choices in a Dropdown) or its visibility based on user input

Here's a simple example that creates the demo below it:

```python
import gradio as gr

def update(name):
    return f"Welcome to Gradio, {name}!"

demo = gr.Blocks()

with demo:
    gr.Markdown(
    """
    # Hello World!
    Start typing below to see the output.
    """)
    inp = gr.Textbox(placeholder="What is your name?")
    out = gr.Textbox()

    inp.change(fn=update, 
               inputs=inp, 
               outputs=out)

demo.launch()
```

![hello-blocks](https://user-images.githubusercontent.com/9021060/168684108-78cbd24b-e6bd-4a04-a8d9-20d535203434.gif)


Read our [Introduction to Blocks](http://gradio.app/introduction_to_blocks/) guide for more, and join the 🎈 [Gradio Blocks Party](https://huggingface.co/spaces/Gradio-Blocks/README)!


### 2. Our Revamped Design 🎨 

We've upgraded our design across the entire library: from components, and layouts all the way to dark mode. 

![kitchen_sink](https://user-images.githubusercontent.com/9021060/168686333-7a6e3096-3e23-4309-abf2-5cd7736e0463.gif)


### 3. A New Website 💻 

We've upgraded [gradio.app](https://gradio.app) to make it cleaner, faster and easier to use. Our docs now come with components and demos embedded directly on the page. So you can quickly get up to speed with what you're looking for. 

![website](https://user-images.githubusercontent.com/9021060/168687191-10d6a3bd-101f-423a-8193-48f47a5e077d.gif)


### 4. New Components: Model3D, Dataset, and More..

We've introduced a lot of new components in `3.0`, including `Model3D`, `Dataset`, `Markdown`, `Button` and `Gallery`. You can find all the components and play around with them [here](https://gradio.app/docs/#components).


![Model3d](https://user-images.githubusercontent.com/9021060/168689062-6ad77151-8cc5-467d-916c-f7c78e52ec0c.gif)

## Full Changelog:

* Gradio dash fe by [@pngwn](https://github.com/pngwn) in [PR 807](https://github.com/gradio-app/gradio/pull/807)
* Blocks components by [@FarukOzderim](https://github.com/FarukOzderim) in [PR 765](https://github.com/gradio-app/gradio/pull/765)
* Blocks components V2 by [@FarukOzderim](https://github.com/FarukOzderim) in [PR 843](https://github.com/gradio-app/gradio/pull/843)
* Blocks-Backend-Events by [@FarukOzderim](https://github.com/FarukOzderim) in [PR 844](https://github.com/gradio-app/gradio/pull/844)
* Interfaces from Blocks by [@aliabid94](https://github.com/aliabid94) in [PR 849](https://github.com/gradio-app/gradio/pull/849)
* Blocks dev by [@aliabid94](https://github.com/aliabid94) in [PR 853](https://github.com/gradio-app/gradio/pull/853)
* Started updating demos to use the new `gradio.components` syntax by [@abidlabs](https://github.com/abidlabs) in [PR 848](https://github.com/gradio-app/gradio/pull/848)
* add test infra + add browser tests to CI by [@pngwn](https://github.com/pngwn) in [PR 852](https://github.com/gradio-app/gradio/pull/852)
* 854 textbox by [@pngwn](https://github.com/pngwn) in [PR 859](https://github.com/gradio-app/gradio/pull/859)
* Getting old Python unit tests to pass on `blocks-dev` by [@abidlabs](https://github.com/abidlabs) in [PR 861](https://github.com/gradio-app/gradio/pull/861)
* initialise chatbot with empty array of messages by [@pngwn](https://github.com/pngwn) in [PR 867](https://github.com/gradio-app/gradio/pull/867)
* add test for output to input by [@pngwn](https://github.com/pngwn) in [PR 866](https://github.com/gradio-app/gradio/pull/866)
* More Interface -> Blocks features by [@aliabid94](https://github.com/aliabid94) in [PR 864](https://github.com/gradio-app/gradio/pull/864)
* Fixing external.py in blocks-dev to reflect the new HF Spaces paths by [@abidlabs](https://github.com/abidlabs) in [PR 879](https://github.com/gradio-app/gradio/pull/879)
* backend_default_value_refactoring by [@FarukOzderim](https://github.com/FarukOzderim) in [PR 871](https://github.com/gradio-app/gradio/pull/871)
* fix default_value  by [@pngwn](https://github.com/pngwn) in [PR 869](https://github.com/gradio-app/gradio/pull/869)
* fix buttons by [@aliabid94](https://github.com/aliabid94) in [PR 883](https://github.com/gradio-app/gradio/pull/883)
* Checking and updating more demos to use 3.0 syntax by [@abidlabs](https://github.com/abidlabs) in [PR 892](https://github.com/gradio-app/gradio/pull/892)
* Blocks Tests by [@FarukOzderim](https://github.com/FarukOzderim) in [PR 902](https://github.com/gradio-app/gradio/pull/902)
* Interface fix by [@pngwn](https://github.com/pngwn) in [PR 901](https://github.com/gradio-app/gradio/pull/901)
* Quick fix: Issue 893 by [@dawoodkhan82](https://github.com/dawoodkhan82) in [PR 907](https://github.com/gradio-app/gradio/pull/907)
* 3d Image Component by [@dawoodkhan82](https://github.com/dawoodkhan82) in [PR 775](https://github.com/gradio-app/gradio/pull/775)
* fix endpoint url in prod by [@pngwn](https://github.com/pngwn) in [PR 911](https://github.com/gradio-app/gradio/pull/911)
* rename Model3d to Image3D by [@dawoodkhan82](https://github.com/dawoodkhan82) in [PR 912](https://github.com/gradio-app/gradio/pull/912)
* update pypi to 2.9.1 by [@abidlabs](https://github.com/abidlabs) in [PR 916](https://github.com/gradio-app/gradio/pull/916)
* blocks-with-fix by [@FarukOzderim](https://github.com/FarukOzderim) in [PR 917](https://github.com/gradio-app/gradio/pull/917)
* Restore Interpretation, Live, Auth, Queueing by [@aliabid94](https://github.com/aliabid94) in [PR 915](https://github.com/gradio-app/gradio/pull/915)
* Allow `Blocks` instances to be used like a `Block` in other `Blocks` by [@abidlabs](https://github.com/abidlabs) in [PR 919](https://github.com/gradio-app/gradio/pull/919)
* Redesign 1 by [@pngwn](https://github.com/pngwn) in [PR 918](https://github.com/gradio-app/gradio/pull/918)
* blocks-components-tests by [@FarukOzderim](https://github.com/FarukOzderim) in [PR 904](https://github.com/gradio-app/gradio/pull/904)
* fix unit + browser tests by [@pngwn](https://github.com/pngwn) in [PR 926](https://github.com/gradio-app/gradio/pull/926)
* blocks-move-test-data by [@FarukOzderim](https://github.com/FarukOzderim) in [PR 927](https://github.com/gradio-app/gradio/pull/927)
* remove debounce from form inputs by [@pngwn](https://github.com/pngwn) in [PR 932](https://github.com/gradio-app/gradio/pull/932)
* reimplement webcam video by [@pngwn](https://github.com/pngwn) in [PR 928](https://github.com/gradio-app/gradio/pull/928)
* blocks-move-test-data by [@FarukOzderim](https://github.com/FarukOzderim) in [PR 941](https://github.com/gradio-app/gradio/pull/941)
* allow audio components to take a string value by [@pngwn](https://github.com/pngwn) in [PR 930](https://github.com/gradio-app/gradio/pull/930)
* static mode for textbox by [@pngwn](https://github.com/pngwn) in [PR 929](https://github.com/gradio-app/gradio/pull/929)
* fix file upload text by [@pngwn](https://github.com/pngwn) in [PR 931](https://github.com/gradio-app/gradio/pull/931)
* tabbed-interface-rewritten by [@FarukOzderim](https://github.com/FarukOzderim) in [PR 958](https://github.com/gradio-app/gradio/pull/958)
* Gan demo fix by [@abidlabs](https://github.com/abidlabs) in [PR 965](https://github.com/gradio-app/gradio/pull/965)
* Blocks analytics by [@abidlabs](https://github.com/abidlabs) in [PR 947](https://github.com/gradio-app/gradio/pull/947)
* Blocks page load by [@FarukOzderim](https://github.com/FarukOzderim) in [PR 963](https://github.com/gradio-app/gradio/pull/963)
* add frontend for page load events by [@pngwn](https://github.com/pngwn) in [PR 967](https://github.com/gradio-app/gradio/pull/967)
* fix i18n and some tweaks by [@pngwn](https://github.com/pngwn) in [PR 966](https://github.com/gradio-app/gradio/pull/966)
* add jinja2 to reqs by [@FarukOzderim](https://github.com/FarukOzderim) in [PR 969](https://github.com/gradio-app/gradio/pull/969)
* Cleaning up `Launchable()` by [@abidlabs](https://github.com/abidlabs) in [PR 968](https://github.com/gradio-app/gradio/pull/968)
* Fix #944 by [@FarukOzderim](https://github.com/FarukOzderim) in [PR 971](https://github.com/gradio-app/gradio/pull/971)
* New Blocks Demo: neural instrument cloning by [@abidlabs](https://github.com/abidlabs) in [PR 975](https://github.com/gradio-app/gradio/pull/975)
* Add huggingface_hub client library by [@FarukOzderim](https://github.com/FarukOzderim) in [PR 973](https://github.com/gradio-app/gradio/pull/973)
* State and variables by [@aliabid94](https://github.com/aliabid94) in [PR 977](https://github.com/gradio-app/gradio/pull/977)
* update-components by [@FarukOzderim](https://github.com/FarukOzderim) in [PR 986](https://github.com/gradio-app/gradio/pull/986)
* ensure dataframe updates as expected by [@pngwn](https://github.com/pngwn) in [PR 981](https://github.com/gradio-app/gradio/pull/981)
* test-guideline by [@FarukOzderim](https://github.com/FarukOzderim) in [PR 990](https://github.com/gradio-app/gradio/pull/990)
* Issue #785: add footer by [@dawoodkhan82](https://github.com/dawoodkhan82) in [PR 972](https://github.com/gradio-app/gradio/pull/972)
* indentation fix by [@abidlabs](https://github.com/abidlabs) in [PR 993](https://github.com/gradio-app/gradio/pull/993)
* missing quote by [@aliabd](https://github.com/aliabd) in [PR 996](https://github.com/gradio-app/gradio/pull/996)
* added interactive parameter to components by [@abidlabs](https://github.com/abidlabs) in [PR 992](https://github.com/gradio-app/gradio/pull/992)
* custom-components by [@FarukOzderim](https://github.com/FarukOzderim) in [PR 985](https://github.com/gradio-app/gradio/pull/985)
* Refactor component shortcuts by [@FarukOzderim](https://github.com/FarukOzderim) in [PR 995](https://github.com/gradio-app/gradio/pull/995)
* Plot Component by [@dawoodkhan82](https://github.com/dawoodkhan82) in [PR 805](https://github.com/gradio-app/gradio/pull/805)
* updated PyPi version to 2.9.2 by [@abidlabs](https://github.com/abidlabs) in [PR 1002](https://github.com/gradio-app/gradio/pull/1002)
* Release 2.9.3 by [@abidlabs](https://github.com/abidlabs) in [PR 1003](https://github.com/gradio-app/gradio/pull/1003)
* Image3D Examples Fix by [@dawoodkhan82](https://github.com/dawoodkhan82) in [PR 1001](https://github.com/gradio-app/gradio/pull/1001)
* release 2.9.4 by [@abidlabs](https://github.com/abidlabs) in [PR 1006](https://github.com/gradio-app/gradio/pull/1006)
* templates import hotfix by [@FarukOzderim](https://github.com/FarukOzderim) in [PR 1008](https://github.com/gradio-app/gradio/pull/1008)
* Progress indicator bar by [@aliabid94](https://github.com/aliabid94) in [PR 997](https://github.com/gradio-app/gradio/pull/997)
* Fixed image input for absolute path by [@JefferyChiang](https://github.com/JefferyChiang) in [PR 1004](https://github.com/gradio-app/gradio/pull/1004)
* Model3D + Plot Components by [@dawoodkhan82](https://github.com/dawoodkhan82) in [PR 1010](https://github.com/gradio-app/gradio/pull/1010)
* Gradio Guides: Creating CryptoPunks with GANs by [@NimaBoscarino](https://github.com/NimaBoscarino) in [PR 1000](https://github.com/gradio-app/gradio/pull/1000)
* [BIG PR] Gradio blocks & redesigned components by [@abidlabs](https://github.com/abidlabs) in [PR 880](https://github.com/gradio-app/gradio/pull/880)
* fixed failing test on main by [@abidlabs](https://github.com/abidlabs) in [PR 1023](https://github.com/gradio-app/gradio/pull/1023)
* Use smaller ASR model in external test by [@abidlabs](https://github.com/abidlabs) in [PR 1024](https://github.com/gradio-app/gradio/pull/1024)
* updated PyPi version to 2.9.0b by [@abidlabs](https://github.com/abidlabs) in [PR 1026](https://github.com/gradio-app/gradio/pull/1026)
* Fixing import issues so that the package successfully installs on colab notebooks by [@abidlabs](https://github.com/abidlabs) in [PR 1027](https://github.com/gradio-app/gradio/pull/1027)
* Update website tracker slackbot  by [@aliabd](https://github.com/aliabd) in [PR 1037](https://github.com/gradio-app/gradio/pull/1037)
* textbox-autoheight by [@FarukOzderim](https://github.com/FarukOzderim) in [PR 1009](https://github.com/gradio-app/gradio/pull/1009)
* Model3D Examples fixes by [@dawoodkhan82](https://github.com/dawoodkhan82) in [PR 1035](https://github.com/gradio-app/gradio/pull/1035)
* GAN Gradio Guide: Adjustments to iframe heights by [@NimaBoscarino](https://github.com/NimaBoscarino) in [PR 1042](https://github.com/gradio-app/gradio/pull/1042)
* added better default labels to form components by [@abidlabs](https://github.com/abidlabs) in [PR 1040](https://github.com/gradio-app/gradio/pull/1040)
* Slackbot web tracker fix by [@aliabd](https://github.com/aliabd) in [PR 1043](https://github.com/gradio-app/gradio/pull/1043)
* Plot fixes by [@dawoodkhan82](https://github.com/dawoodkhan82) in [PR 1044](https://github.com/gradio-app/gradio/pull/1044)
* Small fixes to the demos by [@abidlabs](https://github.com/abidlabs) in [PR 1030](https://github.com/gradio-app/gradio/pull/1030)
* fixing demo issue with website by [@aliabd](https://github.com/aliabd) in [PR 1047](https://github.com/gradio-app/gradio/pull/1047)
* [hotfix] HighlightedText by [@aliabid94](https://github.com/aliabid94) in [PR 1046](https://github.com/gradio-app/gradio/pull/1046)
* Update text by [@ronvoluted](https://github.com/ronvoluted) in [PR 1050](https://github.com/gradio-app/gradio/pull/1050)
* Update CONTRIBUTING.md by [@FarukOzderim](https://github.com/FarukOzderim) in [PR 1052](https://github.com/gradio-app/gradio/pull/1052)
* fix(ui): Increase contrast for footer by [@ronvoluted](https://github.com/ronvoluted) in [PR 1048](https://github.com/gradio-app/gradio/pull/1048)
* UI design update by [@gary149](https://github.com/gary149) in [PR 1041](https://github.com/gradio-app/gradio/pull/1041)
* updated PyPi version to 2.9.0b8 by [@abidlabs](https://github.com/abidlabs) in [PR 1059](https://github.com/gradio-app/gradio/pull/1059)
* Running, testing, and fixing demos by [@abidlabs](https://github.com/abidlabs) in [PR 1060](https://github.com/gradio-app/gradio/pull/1060)
* Form layout by [@pngwn](https://github.com/pngwn) in [PR 1054](https://github.com/gradio-app/gradio/pull/1054)
* inputless-interfaces by [@FarukOzderim](https://github.com/FarukOzderim) in [PR 1038](https://github.com/gradio-app/gradio/pull/1038)
* Update PULL_REQUEST_TEMPLATE.md by [@FarukOzderim](https://github.com/FarukOzderim) in [PR 1068](https://github.com/gradio-app/gradio/pull/1068)
* Upgrading node memory to 4gb in website Docker by [@aliabd](https://github.com/aliabd) in [PR 1069](https://github.com/gradio-app/gradio/pull/1069)
* Website reload error by [@aliabd](https://github.com/aliabd) in [PR 1079](https://github.com/gradio-app/gradio/pull/1079)
* fixed favicon issue by [@abidlabs](https://github.com/abidlabs) in [PR 1064](https://github.com/gradio-app/gradio/pull/1064)
* remove-queue-from-events by [@FarukOzderim](https://github.com/FarukOzderim) in [PR 1056](https://github.com/gradio-app/gradio/pull/1056)
* Enable vertex colors for OBJs files by [@radames](https://github.com/radames) in [PR 1074](https://github.com/gradio-app/gradio/pull/1074)
* Dark text by [@ronvoluted](https://github.com/ronvoluted) in [PR 1049](https://github.com/gradio-app/gradio/pull/1049)
* Scroll to output by [@pngwn](https://github.com/pngwn) in [PR 1077](https://github.com/gradio-app/gradio/pull/1077)
* Explicitly list pnpm version 6 in contributing guide by [@freddyaboulton](https://github.com/freddyaboulton) in [PR 1085](https://github.com/gradio-app/gradio/pull/1085)
* hotfix for encrypt issue by [@abidlabs](https://github.com/abidlabs) in [PR 1096](https://github.com/gradio-app/gradio/pull/1096)
* Release 2.9b9 by [@abidlabs](https://github.com/abidlabs) in [PR 1098](https://github.com/gradio-app/gradio/pull/1098)
* tweak node circleci settings by [@pngwn](https://github.com/pngwn) in [PR 1091](https://github.com/gradio-app/gradio/pull/1091)
* Website Reload Error by [@aliabd](https://github.com/aliabd) in [PR 1099](https://github.com/gradio-app/gradio/pull/1099)
* Website Reload: README in demos docker by [@aliabd](https://github.com/aliabd) in [PR 1100](https://github.com/gradio-app/gradio/pull/1100)
* Flagging fixes by [@abidlabs](https://github.com/abidlabs) in [PR 1081](https://github.com/gradio-app/gradio/pull/1081)
* Backend for optional labels by [@abidlabs](https://github.com/abidlabs) in [PR 1080](https://github.com/gradio-app/gradio/pull/1080)
* Optional labels fe by [@pngwn](https://github.com/pngwn) in [PR 1105](https://github.com/gradio-app/gradio/pull/1105)
* clean-deprecated-parameters by [@FarukOzderim](https://github.com/FarukOzderim) in [PR 1090](https://github.com/gradio-app/gradio/pull/1090)
* Blocks rendering fix by [@abidlabs](https://github.com/abidlabs) in [PR 1102](https://github.com/gradio-app/gradio/pull/1102)
* Redos #1106 by [@abidlabs](https://github.com/abidlabs) in [PR 1112](https://github.com/gradio-app/gradio/pull/1112)
* Interface types: handle input-only, output-only, and unified interfaces by [@abidlabs](https://github.com/abidlabs) in [PR 1108](https://github.com/gradio-app/gradio/pull/1108)
* Hotfix + New pypi release 2.9b11 by [@abidlabs](https://github.com/abidlabs) in [PR 1118](https://github.com/gradio-app/gradio/pull/1118)
* issue-checkbox by [@FarukOzderim](https://github.com/FarukOzderim) in [PR 1122](https://github.com/gradio-app/gradio/pull/1122)
* issue-checkbox-hotfix by [@FarukOzderim](https://github.com/FarukOzderim) in [PR 1127](https://github.com/gradio-app/gradio/pull/1127)
* Fix demos in website by [@aliabd](https://github.com/aliabd) in [PR 1130](https://github.com/gradio-app/gradio/pull/1130)
* Guide for Gradio ONNX model zoo on Huggingface by [@AK391](https://github.com/AK391) in [PR 1073](https://github.com/gradio-app/gradio/pull/1073)
* ONNX guide fixes by [@aliabd](https://github.com/aliabd) in [PR 1131](https://github.com/gradio-app/gradio/pull/1131)
* Stacked form inputs css by [@gary149](https://github.com/gary149) in [PR 1134](https://github.com/gradio-app/gradio/pull/1134)
* made default value in textbox empty string by [@abidlabs](https://github.com/abidlabs) in [PR 1135](https://github.com/gradio-app/gradio/pull/1135)
* Examples UI by [@gary149](https://github.com/gary149) in [PR 1121](https://github.com/gradio-app/gradio/pull/1121)
* Chatbot custom color support by [@dawoodkhan82](https://github.com/dawoodkhan82) in [PR 1092](https://github.com/gradio-app/gradio/pull/1092)
* highlighted text colors by [@pngwn](https://github.com/pngwn) in [PR 1119](https://github.com/gradio-app/gradio/pull/1119)
* pin to pnpm 6 for now by [@pngwn](https://github.com/pngwn) in [PR 1147](https://github.com/gradio-app/gradio/pull/1147)
* Restore queue in Blocks by [@aliabid94](https://github.com/aliabid94) in [PR 1137](https://github.com/gradio-app/gradio/pull/1137)
* add select event for tabitems by [@pngwn](https://github.com/pngwn) in [PR 1154](https://github.com/gradio-app/gradio/pull/1154)
* max_lines + autoheight for textbox by [@pngwn](https://github.com/pngwn) in [PR 1153](https://github.com/gradio-app/gradio/pull/1153)
* use color palette for chatbot by [@pngwn](https://github.com/pngwn) in [PR 1152](https://github.com/gradio-app/gradio/pull/1152)
* Timeseries improvements by [@pngwn](https://github.com/pngwn) in [PR 1149](https://github.com/gradio-app/gradio/pull/1149)
* move styling for interface panels to frontend by [@pngwn](https://github.com/pngwn) in [PR 1146](https://github.com/gradio-app/gradio/pull/1146)
* html tweaks by [@pngwn](https://github.com/pngwn) in [PR 1145](https://github.com/gradio-app/gradio/pull/1145)
* Issue #768: Support passing none to resize and crop image by [@dawoodkhan82](https://github.com/dawoodkhan82) in [PR 1144](https://github.com/gradio-app/gradio/pull/1144)
* image gallery component + img css by [@aliabid94](https://github.com/aliabid94) in [PR 1140](https://github.com/gradio-app/gradio/pull/1140)
* networking tweak by [@abidlabs](https://github.com/abidlabs) in [PR 1143](https://github.com/gradio-app/gradio/pull/1143)
* Allow enabling queue per event listener by [@aliabid94](https://github.com/aliabid94) in [PR 1155](https://github.com/gradio-app/gradio/pull/1155)
* config hotfix and v. 2.9b23 by [@abidlabs](https://github.com/abidlabs) in [PR 1158](https://github.com/gradio-app/gradio/pull/1158)
* Custom JS calls by [@aliabid94](https://github.com/aliabid94) in [PR 1082](https://github.com/gradio-app/gradio/pull/1082)
* Small fixes: queue default fix, ffmpeg installation message by [@abidlabs](https://github.com/abidlabs) in [PR 1159](https://github.com/gradio-app/gradio/pull/1159)
* formatting by [@abidlabs](https://github.com/abidlabs) in [PR 1161](https://github.com/gradio-app/gradio/pull/1161)
* enable flex grow for gr-box by [@radames](https://github.com/radames) in [PR 1165](https://github.com/gradio-app/gradio/pull/1165)
* 1148 loading by [@pngwn](https://github.com/pngwn) in [PR 1164](https://github.com/gradio-app/gradio/pull/1164)
* Put enable_queue kwarg back in launch() by [@aliabid94](https://github.com/aliabid94) in [PR 1167](https://github.com/gradio-app/gradio/pull/1167)
* A few small fixes by [@abidlabs](https://github.com/abidlabs) in [PR 1171](https://github.com/gradio-app/gradio/pull/1171)
* Hotfix for dropdown component by [@abidlabs](https://github.com/abidlabs) in [PR 1172](https://github.com/gradio-app/gradio/pull/1172)
* use secondary buttons in interface by [@pngwn](https://github.com/pngwn) in [PR 1173](https://github.com/gradio-app/gradio/pull/1173)
* 1183 component height by [@pngwn](https://github.com/pngwn) in [PR 1185](https://github.com/gradio-app/gradio/pull/1185)
* 962 dataframe by [@pngwn](https://github.com/pngwn) in [PR 1186](https://github.com/gradio-app/gradio/pull/1186)
* update-contributing by [@FarukOzderim](https://github.com/FarukOzderim) in [PR 1188](https://github.com/gradio-app/gradio/pull/1188)
* Table tweaks by [@pngwn](https://github.com/pngwn) in [PR 1195](https://github.com/gradio-app/gradio/pull/1195)
* wrap tab content in column by [@pngwn](https://github.com/pngwn) in [PR 1200](https://github.com/gradio-app/gradio/pull/1200)
* WIP: Add dark mode support by [@gary149](https://github.com/gary149) in [PR 1187](https://github.com/gradio-app/gradio/pull/1187)
* Restored /api/predict/ endpoint for Interfaces by [@abidlabs](https://github.com/abidlabs) in [PR 1199](https://github.com/gradio-app/gradio/pull/1199)
* hltext-label by [@pngwn](https://github.com/pngwn) in [PR 1204](https://github.com/gradio-app/gradio/pull/1204)
* add copy functionality to json by [@pngwn](https://github.com/pngwn) in [PR 1205](https://github.com/gradio-app/gradio/pull/1205)
* Update component config by [@aliabid94](https://github.com/aliabid94) in [PR 1089](https://github.com/gradio-app/gradio/pull/1089)
* fix placeholder prompt by [@pngwn](https://github.com/pngwn) in [PR 1215](https://github.com/gradio-app/gradio/pull/1215)
* ensure webcam video value is propogated correctly by [@pngwn](https://github.com/pngwn) in [PR 1218](https://github.com/gradio-app/gradio/pull/1218)
* Automatic word-break in highlighted text, combine_adjacent support by [@aliabid94](https://github.com/aliabid94) in [PR 1209](https://github.com/gradio-app/gradio/pull/1209)
* async-function-support by [@FarukOzderim](https://github.com/FarukOzderim) in [PR 1190](https://github.com/gradio-app/gradio/pull/1190)
* Sharing fix for assets by [@aliabid94](https://github.com/aliabid94) in [PR 1208](https://github.com/gradio-app/gradio/pull/1208)
* Hotfixes for course demos by [@abidlabs](https://github.com/abidlabs) in [PR 1222](https://github.com/gradio-app/gradio/pull/1222)
* Allow Custom CSS by [@aliabid94](https://github.com/aliabid94) in [PR 1170](https://github.com/gradio-app/gradio/pull/1170)
* share-hotfix by [@FarukOzderim](https://github.com/FarukOzderim) in [PR 1226](https://github.com/gradio-app/gradio/pull/1226)
* tweaks by [@pngwn](https://github.com/pngwn) in [PR 1229](https://github.com/gradio-app/gradio/pull/1229)
* white space for class concatenation by [@radames](https://github.com/radames) in [PR 1228](https://github.com/gradio-app/gradio/pull/1228)
* Tweaks by [@pngwn](https://github.com/pngwn) in [PR 1230](https://github.com/gradio-app/gradio/pull/1230)
* css tweaks by [@pngwn](https://github.com/pngwn) in [PR 1235](https://github.com/gradio-app/gradio/pull/1235)
* ensure defaults height match for media inputs by [@pngwn](https://github.com/pngwn) in [PR 1236](https://github.com/gradio-app/gradio/pull/1236)
* Default Label label value by [@radames](https://github.com/radames) in [PR 1239](https://github.com/gradio-app/gradio/pull/1239)
* update-shortcut-syntax by [@FarukOzderim](https://github.com/FarukOzderim) in [PR 1234](https://github.com/gradio-app/gradio/pull/1234)
* Update version.txt by [@FarukOzderim](https://github.com/FarukOzderim) in [PR 1244](https://github.com/gradio-app/gradio/pull/1244)
* Layout bugs by [@pngwn](https://github.com/pngwn) in [PR 1246](https://github.com/gradio-app/gradio/pull/1246)
* Update demo by [@FarukOzderim](https://github.com/FarukOzderim) in [PR 1253](https://github.com/gradio-app/gradio/pull/1253)
* Button default name by [@FarukOzderim](https://github.com/FarukOzderim) in [PR 1243](https://github.com/gradio-app/gradio/pull/1243)
* Labels spacing by [@gary149](https://github.com/gary149) in [PR 1254](https://github.com/gradio-app/gradio/pull/1254)
* add global loader for gradio app by [@pngwn](https://github.com/pngwn) in [PR 1251](https://github.com/gradio-app/gradio/pull/1251)
* ui apis for dalle-mini by [@pngwn](https://github.com/pngwn) in [PR 1258](https://github.com/gradio-app/gradio/pull/1258)
* Add precision to Number, backend only by [@freddyaboulton](https://github.com/freddyaboulton) in [PR 1125](https://github.com/gradio-app/gradio/pull/1125)
* Website Design Changes by [@abidlabs](https://github.com/abidlabs) in [PR 1015](https://github.com/gradio-app/gradio/pull/1015)
* Small fixes for multiple demos compatible with 3.0 by [@radames](https://github.com/radames) in [PR 1257](https://github.com/gradio-app/gradio/pull/1257)
* Issue #1160: Model 3D component not destroyed correctly by [@dawoodkhan82](https://github.com/dawoodkhan82) in [PR 1219](https://github.com/gradio-app/gradio/pull/1219)
* Fixes to components by [@abidlabs](https://github.com/abidlabs) in [PR 1260](https://github.com/gradio-app/gradio/pull/1260)
* layout docs by [@abidlabs](https://github.com/abidlabs) in [PR 1263](https://github.com/gradio-app/gradio/pull/1263)
* Static forms by [@pngwn](https://github.com/pngwn) in [PR 1264](https://github.com/gradio-app/gradio/pull/1264)
* Cdn assets by [@pngwn](https://github.com/pngwn) in [PR 1265](https://github.com/gradio-app/gradio/pull/1265)
* update logo by [@gary149](https://github.com/gary149) in [PR 1266](https://github.com/gradio-app/gradio/pull/1266)
* fix slider by [@aliabid94](https://github.com/aliabid94) in [PR 1268](https://github.com/gradio-app/gradio/pull/1268)
* maybe fix auth in iframes by [@pngwn](https://github.com/pngwn) in [PR 1261](https://github.com/gradio-app/gradio/pull/1261)
* Improves "Getting Started" guide by [@abidlabs](https://github.com/abidlabs) in [PR 1269](https://github.com/gradio-app/gradio/pull/1269)
* Add embedded demos to website by [@aliabid94](https://github.com/aliabid94) in [PR 1270](https://github.com/gradio-app/gradio/pull/1270)
* Label hotfixes by [@abidlabs](https://github.com/abidlabs) in [PR 1281](https://github.com/gradio-app/gradio/pull/1281)
* General tweaks by [@pngwn](https://github.com/pngwn) in [PR 1276](https://github.com/gradio-app/gradio/pull/1276)
* only affect links within the document by [@pngwn](https://github.com/pngwn) in [PR 1282](https://github.com/gradio-app/gradio/pull/1282)
* release 3.0b9 by [@abidlabs](https://github.com/abidlabs) in [PR 1283](https://github.com/gradio-app/gradio/pull/1283)
* Dm by [@pngwn](https://github.com/pngwn) in [PR 1284](https://github.com/gradio-app/gradio/pull/1284)
* Website fixes by [@aliabd](https://github.com/aliabd) in [PR 1286](https://github.com/gradio-app/gradio/pull/1286)
* Create Streamables by [@aliabid94](https://github.com/aliabid94) in [PR 1279](https://github.com/gradio-app/gradio/pull/1279)
* ensure table works on mobile by [@pngwn](https://github.com/pngwn) in [PR 1277](https://github.com/gradio-app/gradio/pull/1277)
* changes by [@aliabid94](https://github.com/aliabid94) in [PR 1287](https://github.com/gradio-app/gradio/pull/1287)
* demo alignment on landing page by [@aliabd](https://github.com/aliabd) in [PR 1288](https://github.com/gradio-app/gradio/pull/1288)
* New meta img by [@aliabd](https://github.com/aliabd) in [PR 1289](https://github.com/gradio-app/gradio/pull/1289)
* updated PyPi version to 3.0 by [@abidlabs](https://github.com/abidlabs) in [PR 1290](https://github.com/gradio-app/gradio/pull/1290)
* Fix site by [@aliabid94](https://github.com/aliabid94) in [PR 1291](https://github.com/gradio-app/gradio/pull/1291)
* Mobile responsive guides by [@aliabd](https://github.com/aliabd) in [PR 1293](https://github.com/gradio-app/gradio/pull/1293)
* Update readme by [@abidlabs](https://github.com/abidlabs) in [PR 1292](https://github.com/gradio-app/gradio/pull/1292)
* gif by [@abidlabs](https://github.com/abidlabs) in [PR 1296](https://github.com/gradio-app/gradio/pull/1296)
* Fixed issue #2476 with upload dialog [@mezotaken](https://github.com/mezotaken) in [PR 2577](https://github.com/gradio-app/gradio/pull/2577)

## Contributors Shoutout:

* [@JefferyChiang](https://github.com/JefferyChiang) made their first contribution in [PR 1004](https://github.com/gradio-app/gradio/pull/1004)
* [@NimaBoscarino](https://github.com/NimaBoscarino) made their first contribution in [PR 1000](https://github.com/gradio-app/gradio/pull/1000)
* [@ronvoluted](https://github.com/ronvoluted) made their first contribution in [PR 1050](https://github.com/gradio-app/gradio/pull/1050)
* [@radames](https://github.com/radames) made their first contribution in [PR 1074](https://github.com/gradio-app/gradio/pull/1074)
* [@freddyaboulton](https://github.com/freddyaboulton) made their first contribution in [PR 1085](https://github.com/gradio-app/gradio/pull/1085)<|MERGE_RESOLUTION|>--- conflicted
+++ resolved
@@ -17,13 +17,8 @@
 
 ## Full Changelog:
 * Allow `gr.Templates` to accept parameters to override the defaults by [@abidlabs](https://github.com/abidlabs) in [PR 2600](https://github.com/gradio-app/gradio/pull/2600) 
-<<<<<<< HEAD
-* Update queue with using deque & update requirements by [@GLGDLY](https://github.com/GLGDLY) in [PR 2428](https://github.com/gradio-app/gradio/pull/2428)
-* Allow auth with using queue by [@GLGDLY](https://github.com/GLGDLY) in [PR 2611](https://github.com/gradio-app/gradio/pull/2611)
-=======
 * Components now throw a `ValueError()` if constructed with invalid parameters for `type` or `source` (for components that take those parameters) in [PR 2610](https://github.com/gradio-app/gradio/pull/2610) 
 
->>>>>>> 010827e2
 
 ## Contributors Shoutout:
 No changes to highlight.
@@ -64,6 +59,7 @@
 
 ## Full Changelog:
 * Add `api_name` to `Blocks.__call__` by  [@freddyaboulton](https://github.com/freddyaboulton) in [PR 2593](https://github.com/gradio-app/gradio/pull/2593) 
+* Update queue with using deque & update requirements by [@GLGDLY](https://github.com/GLGDLY) in [PR 2428](https://github.com/gradio-app/gradio/pull/2428)
 
 
 ## Contributors Shoutout:
