# Upcoming Release

## New Features:
No changes to highlight.

## Bug Fixes:
<<<<<<< HEAD
- Use `huggingface_hub` to send telemetry on `interface` and `blocks`; eventaully to replace segment by [@dawoodkhan82](https://github.com/dawoodkhan82) in [PR 3342](https://github.com/gradio-app/gradio/pull/3342)
=======
- Ensure uploaded images are always shown in the sketch tool by [@pngwn](https://github.com/pngwn) in [PR 3386](https://github.com/gradio-app/gradio/pull/3386)
>>>>>>> fc39cbdd

## Documentation Changes:
No changes to highlight.

## Testing and Infrastructure Changes:
No changes to highlight.

## Breaking Changes:
No changes to highlight.

## Full Changelog:
No changes to highlight.

## Contributors Shoutout:
No changes to highlight.


# 3.20.0

## New Features:

### Release event for Slider

Now you can trigger your python function to run when the slider is released as opposed to every slider change value!

Simply use the `release` method on the slider
```python
slider.release(function, inputs=[...], outputs=[...], api_name="predict")
```

By [@freddyaboulton](https://github.com/freddyaboulton) in [PR 3353](https://github.com/gradio-app/gradio/pull/3353)

### Dropdown Component Updates

The standard dropdown component now supports searching for choices. Also when `multiselect` is `True`, you can specify `max_choices` to set the maximum number of choices you want the user to be able to select from the dropdown component.

```python
gr.Dropdown(label="Choose your favorite colors", choices=["red", "blue", "green", "yellow", "orange"], multiselect=True, max_choices=2)
```
by [@dawoodkhan82](https://github.com/dawoodkhan82) in [PR 3211](https://github.com/gradio-app/gradio/pull/3211)

### Download button for images 🖼️

Output images will now automatically have a download button displayed to make it easier to save and share
the results of Machine Learning art models.

![download_sketch](https://user-images.githubusercontent.com/41651716/221025113-e693bf41-eabd-42b3-a4f2-26f2708d98fe.gif)

By [@freddyaboulton](https://github.com/freddyaboulton) in [PR 3297](https://github.com/gradio-app/gradio/pull/3297)  

- Updated image upload component to accept all image formats, including lossless formats like .webp by [@fienestar](https://github.com/fienestar) in [PR 3225](https://github.com/gradio-app/gradio/pull/3225)
- Adds a disabled mode to the `gr.Button` component by setting `interactive=False` by [@abidlabs](https://github.com/abidlabs) in [PR 3266](https://github.com/gradio-app/gradio/pull/3266) and [PR 3288](https://github.com/gradio-app/gradio/pull/3288)
- Adds visual feedback to the when the Flag button is clicked, by [@abidlabs](https://github.com/abidlabs) in [PR 3289](https://github.com/gradio-app/gradio/pull/3289)
- Adds ability to set `flagging_options` display text and saved flag separately by [@abidlabs](https://github.com/abidlabs) in [PR 3289](https://github.com/gradio-app/gradio/pull/3289)
- Allow the setting of `brush_radius` for the `Image` component both as a default and via `Image.update()` by [@pngwn](https://github.com/pngwn) in [PR 3277](https://github.com/gradio-app/gradio/pull/3277)
- Added `info=` argument to form components to enable extra context provided to users, by [@aliabid94](https://github.com/aliabid94) in [PR 3291](https://github.com/gradio-app/gradio/pull/3291)
- Allow developers to access the username of a logged-in user from the `gr.Request()` object using the `.username` attribute by [@abidlabs](https://github.com/abidlabs) in [PR 3296](https://github.com/gradio-app/gradio/pull/3296)
- Add `preview` option to `Gallery.style` that launches the gallery in preview mode when first loaded by [@freddyaboulton](https://github.com/freddyaboulton) in [PR 3345](https://github.com/gradio-app/gradio/pull/3345) 


## Bug Fixes:
- Ensure `mirror_webcam` is always respected by [@pngwn](https://github.com/pngwn) in [PR 3245](https://github.com/gradio-app/gradio/pull/3245)
- Fix issue where updated markdown links were not being opened in a new tab by [@gante](https://github.com/gante) in [PR 3236](https://github.com/gradio-app/gradio/pull/3236)
- API Docs Fixes by [@aliabd](https://github.com/aliabd) in [PR 3287](https://github.com/gradio-app/gradio/pull/3287)
- Added a timeout to queue messages as some demos were experiencing infinitely growing queues from active jobs waiting forever for clients to respond by [@freddyaboulton](https://github.com/freddyaboulton) in [PR 3196](https://github.com/gradio-app/gradio/pull/3196)
- Fixes the height of rendered LaTeX images so that they match the height of surrounding text by [@abidlabs](https://github.com/abidlabs) in [PR 3258](https://github.com/gradio-app/gradio/pull/3258) and in [PR 3276](https://github.com/gradio-app/gradio/pull/3276)
- Fix bug where matplotlib images where always too small on the front end by [@freddyaboulton](https://github.com/freddyaboulton) in [PR 3274](https://github.com/gradio-app/gradio/pull/3274) 
- Remove embed's `initial_height` when loading is complete so the embed finds its natural height once it is loaded [@pngwn](https://github.com/pngwn) in [PR 3292](https://github.com/gradio-app/gradio/pull/3292)
- Prevent Sketch from crashing when a default image is provided by [@pngwn](https://github.com/pngwn) in [PR 3277](https://github.com/gradio-app/gradio/pull/3277)
- Respect the `shape` argument on the front end when creating Image Sketches by [@pngwn](https://github.com/pngwn) in [PR 3277](https://github.com/gradio-app/gradio/pull/3277)
- Fix infinite loop caused by setting `Dropdown's` value to be `[]` and adding a change event on the dropdown by [@freddyaboulton](https://github.com/freddyaboulton) in [PR 3295](https://github.com/gradio-app/gradio/pull/3295)  
- Fix change event listed twice in image docs by [@aliabd](https://github.com/aliabd) in [PR 3318](https://github.com/gradio-app/gradio/pull/3318)
- Fix bug that cause UI to be vertically centered at all times by [@pngwn](https://github.com/pngwn) in [PR 3336](https://github.com/gradio-app/gradio/pull/3336)
- Fix bug where `height` set in `Gallery.style` was not respected by the front-end by [@freddyaboulton](https://github.com/freddyaboulton) in [PR 3343](https://github.com/gradio-app/gradio/pull/3343)  
- Ensure markdown lists are rendered correctly by [@pngwn](https://github.com/pngwn) in [PR 3341](https://github.com/gradio-app/gradio/pull/3341)
- Ensure that the initial empty value for `gr.Dropdown(Multiselect=True)` is an empty list and the initial value for `gr.Dropdown(Multiselect=False)` is an empty string by [@pngwn](https://github.com/pngwn) in [PR 3338](https://github.com/gradio-app/gradio/pull/3338)
- Ensure uploaded images respect the shape property when the canvas is also enabled by [@pngwn](https://github.com/pngwn) in [PR 3351](https://github.com/gradio-app/gradio/pull/3351)
- Ensure that Google Analytics works correctly when gradio apps are created with `analytics_enabled=True` by [@abidlabs](https://github.com/abidlabs) in [PR 3349](https://github.com/gradio-app/gradio/pull/3349)
- Fix bug where files were being re-uploaded after updates by [@freddyaboulton](https://github.com/freddyaboulton) in [PR 3375](https://github.com/gradio-app/gradio/pull/3375)
- Fix error when using backen_fn and custom js at the same time by [@jialeicui](https://github.com/jialeicui) in [PR 3358](https://github.com/gradio-app/gradio/pull/3358)
- Support new embeds for huggingface spaces subdomains by [@pngwn](https://github.com/pngwn) in [PR 3367](https://github.com/gradio-app/gradio/pull/3367)

## Documentation Changes:
- Added the `types` field to the dependency field in the config by [@freddyaboulton](https://github.com/freddyaboulton) in [PR 3315](https://github.com/gradio-app/gradio/pull/3315) 
- Gradio Status Page by [@aliabd](https://github.com/aliabd) in [PR 3331](https://github.com/gradio-app/gradio/pull/3331)
- Adds a Guide on setting up a dashboard from Supabase data using the `gr.BarPlot` 
component by [@abidlabs](https://github.com/abidlabs) in [PR 3275](https://github.com/gradio-app/gradio/pull/3275)


## Testing and Infrastructure Changes:
- Adds a script to benchmark the performance of the queue and adds some instructions on how to use it. By [@freddyaboulton](https://github.com/freddyaboulton) and [@abidlabs](https://github.com/abidlabs) in [PR 3272](https://github.com/gradio-app/gradio/pull/3272)
- Flaky python tests no longer cancel non-flaky tests by [@freddyaboulton](https://github.com/freddyaboulton) in [PR 3344](https://github.com/gradio-app/gradio/pull/3344)

## Breaking Changes:
- Chatbot bubble colors can no longer be set by `chatbot.style(color_map=)` by [@aliabid94] in [PR 3370](https://github.com/gradio-app/gradio/pull/3370)

## Full Changelog:
- Fixed comment typo in components.py by [@eltociear](https://github.com/eltociear) in [PR 3235](https://github.com/gradio-app/gradio/pull/3235)
- Cleaned up chatbot ui look and feel by [@aliabid94] in [PR 3370](https://github.com/gradio-app/gradio/pull/3370)

## Contributors Shoutout:
No changes to highlight.

# 3.19.1

## New Features:
No changes to highlight.

## Bug Fixes:
- UI fixes including footer and API docs by [@aliabid94](https://github.com/aliabid94) in [PR 3242](https://github.com/gradio-app/gradio/pull/3242)
- Updated image upload component to accept all image formats, including lossless formats like .webp by [@fienestar](https://github.com/fienestar) in [PR 3225](https://github.com/gradio-app/gradio/pull/3225)

## Documentation Changes:
No changes to highlight.

## Testing and Infrastructure Changes:
No changes to highlight.

## Breaking Changes:
No changes to highlight.

## Full Changelog:
No changes to highlight.

## Contributors Shoutout:
No changes to highlight.

# 3.19.0

## New Features:


### Improved embedding experience

When embedding a spaces-hosted gradio app as a web component, you now get an improved UI linking back to the original space, better error handling and more intelligent load performance. No changes are required to your code to benefit from this enhanced experience; simply upgrade your gradio SDK to the latest version.

![](https://user-images.githubusercontent.com/12937446/219653294-86937632-72c1-4e93-a77c-af705d49382a.png)

This behaviour is configurable. You can disable the info panel at the bottom by passing `info="false"`. You can disable the container entirely by passing `container="false"`.

Error statuses are reported in the UI with an easy way for end-users to report problems to the original space author via the community tab of that Hugginface space:

![](https://user-images.githubusercontent.com/12937446/219655499-88019443-d694-44e7-9e6d-242e19d10a5c.png)

By default, gradio apps are lazy loaded, vastly improving performance when there are several demos on the page. Metadata is loaded ahead of time, but the space will only be loaded and rendered when it is in view.

This behaviour is configurable. You can pass `eager="true"` to load and render the space regardless of whether or not it is currently on the screen.

by [@pngwn](https://github.com/pngwn) in [PR 3205](https://github.com/gradio-app/gradio/pull/3205)

### New `gr.BarPlot` component! 📊

Create interactive bar plots from a high-level interface with `gr.BarPlot`.
No need to remember matplotlib syntax anymore!

Example usage:

```python
import gradio as gr
import pandas as pd

simple = pd.DataFrame({
    'a': ['A', 'B', 'C', 'D', 'E', 'F', 'G', 'H', 'I'],
    'b': [28, 55, 43, 91, 81, 53, 19, 87, 52]
})

with gr.Blocks() as demo:
    gr.BarPlot(
        simple,
        x="a",
        y="b",
        title="Simple Bar Plot with made up data",
        tooltip=['a', 'b'],
    )

demo.launch()
```


By [@freddyaboulton](https://github.com/freddyaboulton) in [PR 3157](https://github.com/gradio-app/gradio/pull/3157)

### Bokeh plots are back! 🌠

Fixed a bug that prevented bokeh plots from being displayed on the front end and extended support for both 2.x and 3.x versions of bokeh!

![image](https://user-images.githubusercontent.com/41651716/219468324-0d82e07f-8fb4-4ff9-b40c-8250b29e45f7.png)

By [@freddyaboulton](https://github.com/freddyaboulton) in [PR 3212](https://github.com/gradio-app/gradio/pull/3212)


## Bug Fixes:
- Adds ability to add a single message from the bot or user side. Ex: specify `None` as the second value in the tuple, to add a single message in the chatbot from the "bot" side.

```python
gr.Chatbot([("Hi, I'm DialoGPT. Try asking me a question.", None)])
```
By [@dawoodkhan82](https://github.com/dawoodkhan82) in [PR 3165](https://github.com/gradio-app/gradio/pull/3165)
* Fixes `gr.utils.delete_none` to only remove props whose values are `None` from the config by [@abidlabs](https://github.com/abidlabs) in [PR 3188](https://github.com/gradio-app/gradio/pull/3188)
* Fix bug where embedded demos were not loading files properly by [@freddyaboulton](https://github.com/freddyaboulton) in [PR 3177](https://github.com/gradio-app/gradio/pull/3177)
* The `change` event is now triggered when users click the 'Clear All' button of the multiselect DropDown component by [@freddyaboulton](https://github.com/freddyaboulton) in [PR 3195](https://github.com/gradio-app/gradio/pull/3195)
* Stops File component from freezing when a large file is uploaded by [@aliabid94](https://github.com/aliabid94) in [PR 3191](https://github.com/gradio-app/gradio/pull/3191)
* Support Chinese pinyin in Dataframe by [@aliabid94](https://github.com/aliabid94) in [PR 3206](https://github.com/gradio-app/gradio/pull/3206)
* The `clear` event is now triggered when images are cleared by [@freddyaboulton](https://github.com/freddyaboulton) in [PR 3218](https://github.com/gradio-app/gradio/pull/3218)
* Fix bug where auth cookies where not sent when connecting to an app via http by [@freddyaboulton](https://github.com/freddyaboulton) in [PR 3223](https://github.com/gradio-app/gradio/pull/3223)
* Ensure latext CSS is always applied in light and dark mode by [@pngwn](https://github.com/pngwn) in [PR 3233](https://github.com/gradio-app/gradio/pull/3233)

## Documentation Changes:
* Sort components in docs by alphabetic order by [@aliabd](https://github.com/aliabd) in [PR 3152](https://github.com/gradio-app/gradio/pull/3152)
* Changes to W&B guide by [@scottire](https://github.com/scottire) in  [PR 3153](https://github.com/gradio-app/gradio/pull/3153)
* Keep pnginfo metadata for gallery by [@wfng92](https://github.com/wfng92) in [PR 3150](https://github.com/gradio-app/gradio/pull/3150)
* Add a section on how to run a Gradio app locally [@osanseviero](https://github.com/osanseviero) in [PR 3170](https://github.com/gradio-app/gradio/pull/3170)
* Fixed typos in gradio events function documentation by [@vidalmaxime](https://github.com/vidalmaxime) in [PR 3168](https://github.com/gradio-app/gradio/pull/3168)
* Added an example using Gradio's batch mode with the diffusers library by [@abidlabs](https://github.com/abidlabs) in [PR 3224](https://github.com/gradio-app/gradio/pull/3224)

## Testing and Infrastructure Changes:
No changes to highlight.

## Breaking Changes:
No changes to highlight.

## Full Changelog:
* Fix demos page css and add close demos button by [@aliabd](https://github.com/aliabd) in [PR 3151](https://github.com/gradio-app/gradio/pull/3151)
* Caches temp files from base64 input data by giving them a deterministic path based on the contents of data by [@abidlabs](https://github.com/abidlabs) in [PR 3197](https://github.com/gradio-app/gradio/pull/3197)
* Better warnings (when there is a mismatch between the number of output components and values returned by a function, or when the `File` component or `UploadButton` component includes a `file_types` parameter along with `file_count=="dir"`) by [@abidlabs](https://github.com/abidlabs) in [PR 3194](https://github.com/gradio-app/gradio/pull/3194)
* Raises a `gr.Error` instead of a regular Python error when you use `gr.Interface.load()` to load a model and there's an error querying the HF API by [@abidlabs](https://github.com/abidlabs) in [PR 3194](https://github.com/gradio-app/gradio/pull/3194)
* Fixed gradio share links so that they are persistent and do not reset if network
connection is disrupted by by [XciD](https://github.com/XciD), [Wauplin](https://github.com/Wauplin), and [@abidlabs](https://github.com/abidlabs) in [PR 3149](https://github.com/gradio-app/gradio/pull/3149) and a follow-up to allow it to work for users upgrading from a previous Gradio version in [PR 3221](https://github.com/gradio-app/gradio/pull/3221)

## Contributors Shoutout:
No changes to highlight.

# Version 3.18.0

## New Features:

### Revamped Stop Button for Interfaces 🛑

If your Interface function is a generator, there used to be a separate `Stop` button displayed next
to the `Submit` button.

We've revamed the `Submit` button so that it turns into a `Stop` button during the generation process.
Clicking on the `Stop` button will cancel the generation and turn it back to a `Submit` button.
The `Stop` button will automatically turn back to a `Submit` button at the end of the generation if you don't use it!

By [@freddyaboulton](https://github.com/freddyaboulton) in [PR 3124](https://github.com/gradio-app/gradio/pull/3124)


### Queue now works with reload mode!

You can now call `queue` on your `demo` outside of the `if __name__ == "__main__"` block and
run the script in reload mode with the `gradio` command.

Any changes to the `app.py` file will be reflected in the webpage automatically and the queue will work
properly!


By [@freddyaboulton](https://github.com/freddyaboulton) in [PR 3089](https://github.com/gradio-app/gradio/pull/3089)


### Allow serving files from additional directories

```python
demo = gr.Interface(...)
demo.launch(
  file_directories=["/var/lib/demo/path/to/resources"]
)
```

By [@maxaudron](https://github.com/maxaudron) in [PR 3075](https://github.com/gradio-app/gradio/pull/3075)

## Bug Fixes:
- Fixes URL resolution on Windows by [@abidlabs](https://github.com/abidlabs) in [PR 3108](https://github.com/gradio-app/gradio/pull/3108)
- Example caching now works with components without a label attribute (e.g. `Column`) by [@abidlabs](https://github.com/abidlabs) in [PR 3123](https://github.com/gradio-app/gradio/pull/3123)
- Ensure the Video component correctly resets the UI state whe a new video source is loaded and reduce choppiness of UI by [@pngwn](https://github.com/abidlabs) in [PR 3117](https://github.com/gradio-app/gradio/pull/3117)
- Fixes loading private Spaces by [@abidlabs](https://github.com/abidlabs) in [PR 3068](https://github.com/gradio-app/gradio/pull/3068)
- Added a warning when attempting to launch an `Interface` via the `%%blocks` jupyter notebook magic command by [@freddyaboulton](https://github.com/freddyaboulton) in [PR 3126](https://github.com/gradio-app/gradio/pull/3126)
- Fixes bug where interactive output image cannot be set when in edit mode by [@dawoodkhan82](https://github.com/@dawoodkhan82) in [PR 3135](https://github.com/gradio-app/gradio/pull/3135)
- A share link will automatically be created when running on Sagemaker notebooks so that the front-end is properly displayed by [@abidlabs](https://github.com/abidlabs) in [PR 3137](https://github.com/gradio-app/gradio/pull/3137)
- Fixes a few dropdown component issues; hide checkmark next to options as expected, and keyboard hover is visible by [@dawoodkhan82](https://github.com/dawoodkhan82) in [PR 3145]https://github.com/gradio-app/gradio/pull/3145)
- Fixed bug where example pagination buttons were not visible in dark mode or displayed under the examples table. By [@freddyaboulton](https://github.com/freddyaboulton) in [PR 3144](https://github.com/gradio-app/gradio/pull/3144)
- Fixed bug where the font color of axis labels and titles for native plots did not respond to dark mode preferences. By [@freddyaboulton](https://github.com/freddyaboulton) in [PR 3146](https://github.com/gradio-app/gradio/pull/3146)

## Documentation Changes:
- Added a guide on the 4 kinds of Gradio Interfaces by [@yvrjsharma](https://github.com/yvrjsharma) and [@abidlabs](https://github.com/abidlabs) in [PR 3003](https://github.com/gradio-app/gradio/pull/3003)
- Explained that the parameters in `launch` will not be respected when using reload mode, e.g. `gradio` command  by [@freddyaboulton](https://github.com/freddyaboulton) in [PR 3089](https://github.com/gradio-app/gradio/pull/3089)
- Added a demo to show how to set up variable numbers of outputs in Gradio by  [@abidlabs](https://github.com/abidlabs) in [PR 3127](https://github.com/gradio-app/gradio/pull/3127)
- Updated docs to reflect that the `equal_height` parameter should be passed to the `.style()` method of `gr.Row()` by [@freddyaboulton](https://github.com/freddyaboulton) in [PR 3125](https://github.com/gradio-app/gradio/pull/3125)

## Testing and Infrastructure Changes:
No changes to highlight.

## Breaking Changes:
No changes to highlight.

## Full Changelog:
- Changed URL of final image for `fake_diffusion` demos by [@freddyaboulton](https://github.com/freddyaboulton) in [PR 3120](https://github.com/gradio-app/gradio/pull/3120)


## Contributors Shoutout:
No changes to highlight.


# Version 3.17.1

## New Features:

### iOS image rotation fixed 🔄

Previously photos uploaded via iOS would be rotated after processing. This has been fixed by [@freddyaboulton](https://github.com/freddyaboulton) in [PR 3089](https://github.com/gradio-app/gradio/pull/3091)

#### Before
![image](https://user-images.githubusercontent.com/41651716/215846507-a36e9d05-1ac2-4867-8ab3-ce045a9415d9.png)

#### After
![image](https://user-images.githubusercontent.com/41651716/215846554-e41773ed-70f0-491a-9952-6a18babf91ef.png)

### Run on Kaggle kernels 🧪

A share link will automatically be created when running on Kaggle kernels (notebooks) so that the front-end is properly displayed.

![image](https://user-images.githubusercontent.com/41651716/216104254-2cf55599-449c-436c-b57e-40f6a83f9eee.png)

By [@freddyaboulton](https://github.com/freddyaboulton) in [PR 3101](https://github.com/gradio-app/gradio/pull/3101)

## Bug Fixes:
- Fix bug where examples were not rendered correctly for demos created with Blocks api that had multiple input compinents by [@freddyaboulton](https://github.com/freddyaboulton) in [PR 3090](https://github.com/gradio-app/gradio/pull/3090)
- Fix change event listener for JSON, HighlightedText, Chatbot by [@aliabid94](https://github.com/aliabid94) in [PR 3095](https://github.com/gradio-app/gradio/pull/3095)
- Fixes bug where video and file change event not working [@tomchang25](https://github.com/tomchang25) in [PR 3098](https://github.com/gradio-app/gradio/pull/3098)
- Fixes bug where static_video play and pause event not working [@tomchang25](https://github.com/tomchang25) in [PR 3098](https://github.com/gradio-app/gradio/pull/3098)
- Fixed `Gallery.style(grid=...)` by by [@aliabd](https://github.com/aliabd) in [PR 3107](https://github.com/gradio-app/gradio/pull/3107)

## Documentation Changes:
* Update chatbot guide to include blocks demo and markdown support section by [@dawoodkhan82](https://github.com/dawoodkhan82) in [PR 3023](https://github.com/gradio-app/gradio/pull/3023)
- Fix a broken link in the Quick Start guide, by [@cakiki](https://github.com/cakiki) in [PR 3109](https://github.com/gradio-app/gradio/pull/3109)
- Better docs navigation on mobile by [@aliabd](https://github.com/aliabd) in [PR 3112](https://github.com/gradio-app/gradio/pull/3112)
- Add a guide on using Gradio with [Comet](https://comet.com/), by [@DN6](https://github.com/DN6/) in [PR 3058](https://github.com/gradio-app/gradio/pull/3058)

## Testing and Infrastructure Changes:
No changes to highlight.

## Breaking Changes:
No changes to highlight.

## Full Changelog:
* Set minimum `markdown-it-py` version to `2.0.0` so that the dollar math plugin is compatible by [@freddyaboulton](https://github.com/freddyaboulton) in [PR 3102](https://github.com/gradio-app/gradio/pull/3102)

## Contributors Shoutout:
No changes to highlight.

# Version 3.17.0

## New Features:

### Extended support for Interface.load! 🏗️

You can now load `image-to-text` and `conversational` pipelines from the hub!

### Image-to-text Demo
```python
io = gr.Interface.load("models/nlpconnect/vit-gpt2-image-captioning",
                       api_key="<optional-api-key>")
io.launch()
```
<img width="1087" alt="image" src="https://user-images.githubusercontent.com/41651716/213260197-dc5d80b4-6e50-4b3a-a764-94980930ac38.png">

### conversational Demo
```python
chatbot = gr.Interface.load("models/microsoft/DialoGPT-medium",
                           api_key="<optional-api-key>")
chatbot.launch()
```
![chatbot_load](https://user-images.githubusercontent.com/41651716/213260220-3eaa25b7-a38b-48c6-adeb-2718bdf297a2.gif)


By [@freddyaboulton](https://github.com/freddyaboulton) in [PR 3011](https://github.com/gradio-app/gradio/pull/3011)

### Download Button added to Model3D Output Component 📥

No need for an additional file output component to enable model3d file downloads anymore. We now added a download button to the model3d component itself.

<img width="739" alt="Screenshot 2023-01-18 at 3 52 45 PM" src="https://user-images.githubusercontent.com/12725292/213294198-5f4fda35-bde7-450c-864f-d5683e7fa29a.png">

By [@dawoodkhan82](https://github.com/dawoodkhan82) in [PR 3014](https://github.com/gradio-app/gradio/pull/3014)

### Fixing Auth on Spaces 🔑

Authentication on spaces works now! Third party cookies must be enabled on your browser to be able
to log in. Some browsers disable third party cookies by default (Safari, Chrome Incognito).

![auth_spaces](https://user-images.githubusercontent.com/41651716/215528417-09538933-0576-4d1d-b3b9-1e877ab01905.gif)


## Bug Fixes:
* Fixes bug where interpretation event was not configured correctly by [@freddyaboulton](https://github.com/freddyaboulton) in [PR 2993](https://github.com/gradio-app/gradio/pull/2993)
* Fix relative import bug in reload mode by [@freddyaboulton](https://github.com/freddyaboulton) in [PR 2992](https://github.com/gradio-app/gradio/pull/2992)
* Fixes bug where png files were not being recognized when uploading images by [@abidlabs](https://github.com/abidlabs) in [PR 3002](https://github.com/gradio-app/gradio/pull/3002)
* Fixes bug where external Spaces could not be loaded and used as functions if they returned files by [@abidlabs](https://github.com/abidlabs) in [PR 3004](https://github.com/gradio-app/gradio/pull/3004)
* Fix bug where file serialization output was not JSON serializable by [@freddyaboulton](https://github.com/freddyaboulton) in [PR 2999](https://github.com/gradio-app/gradio/pull/2999)
* Fixes bug where png files were not being recognized when uploading images by [@abidlabs](https://github.com/abidlabs) in [PR 3002](https://github.com/gradio-app/gradio/pull/3002)
* Fixes bug where temporary uploaded files were not being added to temp sets by [@abidlabs](https://github.com/abidlabs) in [PR 3005](https://github.com/gradio-app/gradio/pull/3005)
* Fixes issue where markdown support in chatbot breaks older demos [@dawoodkhan82](https://github.com/dawoodkhan82) in [PR 3006](https://github.com/gradio-app/gradio/pull/3006)
* Fixes the `/file/` route that was broken in a recent change in [PR 3010](https://github.com/gradio-app/gradio/pull/3010)
* Fix bug where the Image component could not serialize image urls by [@freddyaboulton](https://github.com/freddyaboulton) in [PR 2957](https://github.com/gradio-app/gradio/pull/2957)
* Fix forwarding for guides after SEO renaming by [@aliabd](https://github.com/aliabd) in [PR 3017](https://github.com/gradio-app/gradio/pull/3017)
* Switch all pages on the website to use latest stable gradio by [@aliabd](https://github.com/aliabd) in [PR 3016](https://github.com/gradio-app/gradio/pull/3016)
* Fix bug related to deprecated parameters in `huggingface_hub` for the HuggingFaceDatasetSaver in [PR 3025](https://github.com/gradio-app/gradio/pull/3025)
* Added better support for symlinks in the way absolute paths are resolved by [@abidlabs](https://github.com/abidlabs) in [PR 3037](https://github.com/gradio-app/gradio/pull/3037)
* Fix several minor frontend bugs (loading animation, examples as gallery) frontend [@aliabid94](https://github.com/3026) in [PR 2961](https://github.com/gradio-app/gradio/pull/3026).
* Fixes bug that the chatbot sample code does not work with certain input value by [@petrov826](https://github.com/petrov826) in [PR 3039](https://github.com/gradio-app/gradio/pull/3039).
* Fix shadows for form element and ensure focus styles more visible in dark mode   [@pngwn](https://github.com/pngwn) in [PR 3042](https://github.com/gradio-app/gradio/pull/3042).
* Fixed bug where the Checkbox and Dropdown change events were not triggered in response to other component changes by [@freddyaboulton](https://github.com/freddyaboulton) in [PR 3045](https://github.com/gradio-app/gradio/pull/3045)
* Fix bug where the queue was not properly restarted after launching a `closed` app by [@freddyaboulton](https://github.com/freddyaboulton) in [PR 3022](https://github.com/gradio-app/gradio/pull/3022)
* Adding missing embedded components on docs by [@aliabd](https://github.com/aliabd) in [PR 3027](https://github.com/gradio-app/gradio/pull/3027)
* Fixes bug where app would crash if the `file_types` parameter of `gr.File` or `gr.UploadButton` was not a list by [@freddyaboulton](https://github.com/freddyaboulton) in [PR 3048](https://github.com/gradio-app/gradio/pull/3048)
* Ensure CSS mounts correctly regardless of how many Gradio instances are on the page [@pngwn](https://github.com/pngwn) in [PR 3059](https://github.com/gradio-app/gradio/pull/3059).
* Fix bug where input component was not hidden in the frontend for `UploadButton` by  [@freddyaboulton](https://github.com/freddyaboulton) in [PR 3053](https://github.com/gradio-app/gradio/pull/3053)
* Fixes issue where after clicking submit or undo, the sketch output wouldn't clear. [@dawoodkhan82](https://github.com/dawoodkhan82) in [PR 3047](https://github.com/gradio-app/gradio/pull/3047)
* Ensure spaces embedded via the web component always use the correct URLs for server requests and change ports for testing to avoid strange collisions when users are working with embedded apps locally by [@pngwn](https://github.com/pngwn) in [PR 3065](https://github.com/gradio-app/gradio/pull/3065)
* Preserve selected image of Gallery through updated by [@freddyaboulton](https://github.com/freddyaboulton) in [PR 3061](https://github.com/gradio-app/gradio/pull/3061)
* Fix bug where auth was not respected on HF spaces by [@freddyaboulton](https://github.com/freddyaboulton) and [@aliabid94](https://github.com/aliabid94) in [PR 3049](https://github.com/gradio-app/gradio/pull/3049)
* Fixes bug where tabs selected attribute not working if manually change tab by [@tomchang25](https://github.com/tomchang25) in [3055](https://github.com/gradio-app/gradio/pull/3055)
* Change chatbot to show dots on progress, and fix bug where chatbot would not stick to bottom in the case of images by [@aliabid94](https://github.com/aliabid94) in [PR 3067](https://github.com/gradio-app/gradio/pull/3079)

## Documentation Changes:
* SEO improvements to guides by[@aliabd](https://github.com/aliabd) in [PR 2915](https://github.com/gradio-app/gradio/pull/2915)
* Use `gr.LinePlot` for the `blocks_kinematics` demo by [@freddyaboulton](https://github.com/freddyaboulton) in [PR 2998](https://github.com/gradio-app/gradio/pull/2998)
* Updated the `interface_series_load` to include some inline markdown code by [@abidlabs](https://github.com/abidlabs) in [PR 3051](https://github.com/gradio-app/gradio/pull/3051)

## Testing and Infrastructure Changes:
* Adds a GitHub action to test if any large files (> 5MB) are present by [@abidlabs](https://github.com/abidlabs) in [PR 3013](https://github.com/gradio-app/gradio/pull/3013)

## Breaking Changes:
No changes to highlight.

## Full Changelog:
* Rewrote frontend using CSS variables for themes by [@pngwn](https://github.com/pngwn) in [PR 2840](https://github.com/gradio-app/gradio/pull/2840)
* Moved telemetry requests to run on background threads by [@abidlabs](https://github.com/abidlabs) in [PR 3054](https://github.com/gradio-app/gradio/pull/3054)


## Contributors Shoutout:
No changes to highlight.


# Version 3.16.2

## New Features:
No changes to highlight.

## Bug Fixes:
* Fixed file upload fails for files with zero size by [@dawoodkhan82](https://github.com/dawoodkhan82) in [PR 2923](https://github.com/gradio-app/gradio/pull/2923)
* Fixed bug where `mount_gradio_app` would not launch if the queue was enabled in a gradio app by [@freddyaboulton](https://github.com/freddyaboulton) in [PR 2939](https://github.com/gradio-app/gradio/pull/2939)
* Fix custom long CSS handling in Blocks by [@anton-l](https://github.com/anton-l) in [PR 2953](https://github.com/gradio-app/gradio/pull/2953)
* Recovers the dropdown change event by [@abidlabs](https://github.com/abidlabs) in [PR 2954](https://github.com/gradio-app/gradio/pull/2954).
* Fix audio file output by [@aliabid94](https://github.com/aliabid94) in [PR 2961](https://github.com/gradio-app/gradio/pull/2961).
* Fixed bug where file extensions of really long files were not kept after download by [@freddyaboulton](https://github.com/freddyaboulton) in [PR 2929](https://github.com/gradio-app/gradio/pull/2929)
* Fix bug where outputs for examples where not being returned by the backend by [@freddyaboulton](https://github.com/freddyaboulton) in [PR 2955](https://github.com/gradio-app/gradio/pull/2955)
* Fix bug in `blocks_plug` demo that prevented switching tabs programmatically with python [@TashaSkyUp](https://github.com/https://github.com/TashaSkyUp) in [PR 2971](https://github.com/gradio-app/gradio/pull/2971).

## Documentation Changes:
No changes to highlight.

## Testing and Infrastructure Changes:
No changes to highlight.

## Breaking Changes:
No changes to highlight.

## Full Changelog:
No changes to highlight.

## Contributors Shoutout:
No changes to highlight.


# Version 3.16.1

## New Features:

No changes to highlight.

## Bug Fixes:
* Fix audio file output by [@aliabid94](https://github.com/aliabid94) in [PR 2950](https://github.com/gradio-app/gradio/pull/2950).

## Documentation Changes:
No changes to highlight.

## Testing and Infrastructure Changes:
No changes to highlight.

## Breaking Changes:
No changes to highlight.

## Full Changelog:
No changes to highlight.

## Contributors Shoutout:
No changes to highlight.

# Version 3.16.0

## New Features:

### Send custom progress updates by adding a `gr.Progress` argument after the input arguments to any function. Example:

```python
def reverse(word, progress=gr.Progress()):
    progress(0, desc="Starting")
    time.sleep(1)
    new_string = ""
    for letter in progress.tqdm(word, desc="Reversing"):
        time.sleep(0.25)
        new_string = letter + new_string
    return new_string

demo = gr.Interface(reverse, gr.Text(), gr.Text())
```

Progress indicator bar by [@aliabid94](https://github.com/aliabid94) in [PR 2750](https://github.com/gradio-app/gradio/pull/2750).

* Added `title` argument to `TabbedInterface` by @MohamedAliRashad in [#2888](https://github.com/gradio-app/gradio/pull/2888)
* Add support for specifying file extensions for `gr.File` and `gr.UploadButton`, using `file_types` parameter (e.g  `gr.File(file_count="multiple", file_types=["text", ".json", ".csv"])`) by @dawoodkhan82 in [#2901](https://github.com/gradio-app/gradio/pull/2901)
* Added `multiselect` option to `Dropdown` by @dawoodkhan82 in [#2871](https://github.com/gradio-app/gradio/pull/2871)

### With `multiselect` set to `true` a user can now select multiple options from the `gr.Dropdown` component.

```python
gr.Dropdown(["angola", "pakistan", "canada"], multiselect=True, value=["angola"])
```
<img width="610" alt="Screenshot 2023-01-03 at 4 14 36 PM" src="https://user-images.githubusercontent.com/12725292/210442547-c86975c9-4b4f-4b8e-8803-9d96e6a8583a.png">


## Bug Fixes:
* Fixed bug where an error opening an audio file led to a crash by [@FelixDombek](https://github.com/FelixDombek) in [PR 2898](https://github.com/gradio-app/gradio/pull/2898)
* Fixed bug where setting `default_enabled=False` made it so that the entire queue did not start by [@freddyaboulton](https://github.com/freddyaboulton) in [PR 2876](https://github.com/gradio-app/gradio/pull/2876)
* Fixed bug where csv preview for DataFrame examples would show filename instead of file contents by [@freddyaboulton](https://github.com/freddyaboulton) in [PR 2877](https://github.com/gradio-app/gradio/pull/2877)
* Fixed bug where an error raised after yielding iterative output would not be displayed in the browser by
[@JaySmithWpg](https://github.com/JaySmithWpg) in [PR 2889](https://github.com/gradio-app/gradio/pull/2889)
* Fixed bug in `blocks_style` demo that was preventing it from launching by [@freddyaboulton](https://github.com/freddyaboulton) in [PR 2890](https://github.com/gradio-app/gradio/pull/2890)
* Fixed bug where files could not be downloaded by [@freddyaboulton](https://github.com/freddyaboulton) in [PR 2926](https://github.com/gradio-app/gradio/pull/2926)
* Fixed bug where cached examples were not displaying properly by [@a-rogalska](https://github.com/a-rogalska) in [PR 2974](https://github.com/gradio-app/gradio/pull/2974)

## Documentation Changes:
* Added a Guide on using Google Sheets to create a real-time dashboard with Gradio's `DataFrame` and `LinePlot` component, by [@abidlabs](https://github.com/abidlabs) in [PR 2816](https://github.com/gradio-app/gradio/pull/2816)
* Add a components - events matrix on the docs by [@aliabd](https://github.com/aliabd) in [PR 2921](https://github.com/gradio-app/gradio/pull/2921)

## Testing and Infrastructure Changes:
* Deployed PRs from forks to spaces by [@freddyaboulton](https://github.com/freddyaboulton) in [PR 2895](https://github.com/gradio-app/gradio/pull/2895)

## Breaking Changes:
No changes to highlight.

## Full Changelog:
* The `default_enabled` parameter of the `Blocks.queue` method has no effect by [@freddyaboulton](https://github.com/freddyaboulton) in [PR 2876](https://github.com/gradio-app/gradio/pull/2876)
* Added typing to several Python files in codebase by [@abidlabs](https://github.com/abidlabs) in [PR 2887](https://github.com/gradio-app/gradio/pull/2887)
* Excluding untracked files from demo notebook check action by [@aliabd](https://github.com/aliabd) in [PR 2897](https://github.com/gradio-app/gradio/pull/2897)
* Optimize images and gifs by [@aliabd](https://github.com/aliabd) in [PR 2922](https://github.com/gradio-app/gradio/pull/2922)
* Updated typing by [@1nF0rmed](https://github.com/1nF0rmed) in [PR 2904](https://github.com/gradio-app/gradio/pull/2904)

## Contributors Shoutout:
* @JaySmithWpg for making their first contribution to gradio!
* @MohamedAliRashad for making their first contribution to gradio!

# Version 3.15.0

## New Features:

Gradio's newest plotting component `gr.LinePlot`! 📈

With this component you can easily create time series visualizations with customizable
appearance for your demos and dashboards ... all without having to know an external plotting library.

For an example of the api see below:

```python
gr.LinePlot(stocks,
            x="date",
            y="price",
            color="symbol",
            color_legend_position="bottom",
            width=600, height=400, title="Stock Prices")
```
![image](https://user-images.githubusercontent.com/41651716/208711646-81ae3745-149b-46a3-babd-0569aecdd409.png)


By [@freddyaboulton](https://github.com/freddyaboulton) in [PR 2807](https://github.com/gradio-app/gradio/pull/2807)

## Bug Fixes:
* Fixed bug where the `examples_per_page` parameter of the `Examples` component was not passed to the internal `Dataset` component by [@freddyaboulton](https://github.com/freddyaboulton) in [PR 2861](https://github.com/gradio-app/gradio/pull/2861)
* Fixes loading Spaces that have components with default values by [@abidlabs](https://github.com/abidlabs) in [PR 2855](https://github.com/gradio-app/gradio/pull/2855)
* Fixes flagging when `allow_flagging="auto"` in `gr.Interface()` by [@abidlabs](https://github.com/abidlabs) in [PR 2695](https://github.com/gradio-app/gradio/pull/2695)
* Fixed bug where passing a non-list value to `gr.CheckboxGroup` would crash the entire app by [@freddyaboulton](https://github.com/freddyaboulton) in [PR 2866](https://github.com/gradio-app/gradio/pull/2866)

## Documentation Changes:
* Added a Guide on using BigQuery with Gradio's `DataFrame` and `ScatterPlot` component,
by [@abidlabs](https://github.com/abidlabs) in [PR 2794](https://github.com/gradio-app/gradio/pull/2794)

## Testing and Infrastructure Changes:
No changes to highlight.

## Breaking Changes:
No changes to highlight.

## Full Changelog:
* Fixed importing gradio can cause PIL.Image.registered_extensions() to break by `[@aliencaocao](https://github.com/aliencaocao)` in `[PR 2846](https://github.com/gradio-app/gradio/pull/2846)`
* Fix css glitch and navigation in docs by [@aliabd](https://github.com/aliabd) in [PR 2856](https://github.com/gradio-app/gradio/pull/2856)
* Added the ability to set `x_lim`, `y_lim` and legend positions for `gr.ScatterPlot` by  [@freddyaboulton](https://github.com/freddyaboulton) in [PR 2807](https://github.com/gradio-app/gradio/pull/2807)
* Remove footers and min-height the correct way by [@aliabd](https://github.com/aliabd) in [PR 2860](https://github.com/gradio-app/gradio/pull/2860)

## Contributors Shoutout:
No changes to highlight.

# Version 3.14.0

## New Features:

### Add Waveform Visual Support to Audio
Adds a `gr.make_waveform()` function that creates a waveform video by combining an audio and an optional background image by [@dawoodkhan82](http://github.com/dawoodkhan82) and [@aliabid94](http://github.com/aliabid94) in [PR 2706](https://github.com/gradio-app/gradio/pull/2706. Helpful for making audio outputs much more shareable.

![waveform screenrecording](https://user-images.githubusercontent.com/7870876/206062396-164a5e71-451a-4fe0-94a7-cbe9269d57e6.gif)

### Allows Every Component to Accept an `every` Parameter

When a component's initial value is a function, the `every` parameter re-runs the function every `every` seconds. By [@abidlabs](https://github.com/abidlabs) in [PR 2806](https://github.com/gradio-app/gradio/pull/2806). Here's a code example:

```py
import gradio as gr

with gr.Blocks() as demo:
    df = gr.DataFrame(run_query, every=60*60)

demo.queue().launch()
```

## Bug Fixes:
* Fixed issue where too many temporary files were created, all with randomly generated
filepaths. Now fewer temporary files are created and are assigned a path that is a
hash based on the file contents by [@abidlabs](https://github.com/abidlabs) in [PR 2758](https://github.com/gradio-app/gradio/pull/2758)

## Documentation Changes:
No changes to highlight.

## Testing and Infrastructure Changes:
No changes to highlight.

## Breaking Changes:
No changes to highlight.

## Full Changelog:
No changes to highlight.

## Contributors Shoutout:
No changes to highlight.


# Version 3.13.2

## New Features:
No changes to highlight.

## Bug Fixes:
*No changes to highlight.
*
## Documentation Changes:
* Improves documentation of several queuing-related parameters by [@abidlabs](https://github.com/abidlabs) in [PR 2825](https://github.com/gradio-app/gradio/pull/2825)

## Testing and Infrastructure Changes:
* Remove h11 pinning by [@ecederstrand]([https://github.com/abidlabs](https://github.com/ecederstrand)) in [PR 2820]([https://github.com/gradio-app/gradio/pull/2808](https://github.com/gradio-app/gradio/pull/2820))

## Breaking Changes:
No changes to highlight.

## Full Changelog:
No changes to highlight.

## Contributors Shoutout:
No changes to highlight.

# Version 3.13.1

## New Features:

### New Shareable Links

Replaces tunneling logic based on ssh port-forwarding to that based on `frp` by [XciD](https://github.com/XciD) and [Wauplin](https://github.com/Wauplin) in [PR 2509](https://github.com/gradio-app/gradio/pull/2509)

You don't need to do anything differently, but when you set `share=True` in `launch()`,
you'll get this message and a public link that look a little bit different:

```bash
Setting up a public link... we have recently upgraded the way public links are generated. If you encounter any problems, please downgrade to gradio version 3.13.0
.
Running on public URL: https://bec81a83-5b5c-471e.gradio.live
```

These links are a more secure and scalable way to create shareable demos!

## Bug Fixes:
* Allows `gr.Dataframe()` to take a `pandas.DataFrame` that includes numpy array and other types as its initial value, by [@abidlabs](https://github.com/abidlabs) in [PR 2804](https://github.com/gradio-app/gradio/pull/2804)
* Add `altair` to requirements.txt by [@freddyaboulton](https://github.com/freddyaboulton) in [PR 2811](https://github.com/gradio-app/gradio/pull/2811)
* Added aria-labels to icon buttons that are built into UI components by [@emilyuhde](http://github.com/emilyuhde) in [PR 2791](https://github.com/gradio-app/gradio/pull/2791)

## Documentation Changes:
* Fixed some typos in the "Plot Component for Maps" guide by [@freddyaboulton](https://github.com/freddyaboulton) in [PR 2811](https://github.com/gradio-app/gradio/pull/2811)

## Testing and Infrastructure Changes:
* Fixed test for IP address by [@abidlabs](https://github.com/abidlabs) in [PR 2808](https://github.com/gradio-app/gradio/pull/2808)

## Breaking Changes:
No changes to highlight.

## Full Changelog:
* Fixed typo in parameter `visible` in classes in `templates.py` by [@abidlabs](https://github.com/abidlabs) in [PR 2805](https://github.com/gradio-app/gradio/pull/2805)
* Switched external service for getting IP address from `https://api.ipify.org` to `https://checkip.amazonaws.com/` by [@abidlabs](https://github.com/abidlabs) in [PR 2810](https://github.com/gradio-app/gradio/pull/2810)

## Contributors Shoutout:
No changes to highlight.

* Fixed typo in parameter `visible` in classes in `templates.py` by [@abidlabs](https://github.com/abidlabs) in [PR 2805](https://github.com/gradio-app/gradio/pull/2805)
* Switched external service for getting IP address from `https://api.ipify.org` to `https://checkip.amazonaws.com/` by [@abidlabs](https://github.com/abidlabs) in [PR 2810](https://github.com/gradio-app/gradio/pull/2810)


# Version 3.13.0

## New Features:

### Scatter plot component

It is now possible to create a scatter plot natively in Gradio!

The `gr.ScatterPlot` component accepts a pandas dataframe and some optional configuration parameters
and will automatically create a plot for you!

This is the first of many native plotting components in Gradio!

For an example of how to use `gr.ScatterPlot` see below:

```python
import gradio as gr
from vega_datasets import data

cars = data.cars()

with gr.Blocks() as demo:
    gr.ScatterPlot(show_label=False,
                   value=cars,
                   x="Horsepower",
                   y="Miles_per_Gallon",
                   color="Origin",
                   tooltip="Name",
                   title="Car Data",
                   y_title="Miles per Gallon",
                   color_legend_title="Origin of Car").style(container=False)

demo.launch()
```

<img width="404" alt="image" src="https://user-images.githubusercontent.com/41651716/206737726-4c4da5f0-dee8-4f0a-b1e1-e2b75c4638e9.png">


By [@freddyaboulton](https://github.com/freddyaboulton) in [PR 2764](https://github.com/gradio-app/gradio/pull/2764)


### Support for altair plots

The `Plot` component can now accept altair plots as values!
Simply return an altair plot from your event listener and gradio will display it in the front-end.
See the example below:

```python
import gradio as gr
import altair as alt
from vega_datasets import data

cars = data.cars()
chart = (
    alt.Chart(cars)
    .mark_point()
    .encode(
        x="Horsepower",
        y="Miles_per_Gallon",
        color="Origin",
    )
)

with gr.Blocks() as demo:
    gr.Plot(value=chart)
demo.launch()
```

<img width="1366" alt="image" src="https://user-images.githubusercontent.com/41651716/204660697-f994316f-5ca7-4e8a-93bc-eb5e0d556c91.png">

By [@freddyaboulton](https://github.com/freddyaboulton) in [PR 2741](https://github.com/gradio-app/gradio/pull/2741)

### Set the background color of a Label component

The `Label` component now accepts a `color` argument by [@freddyaboulton](https://github.com/freddyaboulton) in [PR 2736](https://github.com/gradio-app/gradio/pull/2736).
The `color` argument should either be a valid css color name or hexadecimal string.
You can update the color with `gr.Label.update`!

This lets you create Alert and Warning boxes with the `Label` component. See below:

```python
import gradio as gr
import random

def update_color(value):
    if value < 0:
        # This is bad so use red
        return "#FF0000"
    elif 0 <= value <= 20:
        # Ok but pay attention (use orange)
        return "#ff9966"
    else:
        # Nothing to worry about
        return None

def update_value():
    choice = random.choice(['good', 'bad', 'so-so'])
    color = update_color(choice)
    return gr.Label.update(value=choice, color=color)


with gr.Blocks() as demo:
    label = gr.Label(value=-10)
    demo.load(lambda: update_value(), inputs=None, outputs=[label], every=1)
demo.queue().launch()
```

![label_bg_color_update](https://user-images.githubusercontent.com/41651716/204400372-80e53857-f26f-4a38-a1ae-1acadff75e89.gif)

### Add Brazilian Portuguese translation

Add Brazilian Portuguese translation (pt-BR.json) by [@pstwh](http://github.com/pstwh) in [PR 2753](https://github.com/gradio-app/gradio/pull/2753):

<img width="951" alt="image" src="https://user-images.githubusercontent.com/1778297/206615305-4c52031e-3f7d-4df2-8805-a79894206911.png">

## Bug Fixes:
* Fixed issue where image thumbnails were not showing when an example directory was provided
by [@abidlabs](https://github.com/abidlabs) in [PR 2745](https://github.com/gradio-app/gradio/pull/2745)
* Fixed bug loading audio input models from the hub by [@freddyaboulton](https://github.com/freddyaboulton) in [PR 2779](https://github.com/gradio-app/gradio/pull/2779).
* Fixed issue where entities were not merged when highlighted text was generated from the
dictionary inputs [@payoto](https://github.com/payoto) in [PR 2767](https://github.com/gradio-app/gradio/pull/2767)
* Fixed bug where generating events did not finish running even if the websocket connection was closed by [@freddyaboulton](https://github.com/freddyaboulton) in [PR 2783](https://github.com/gradio-app/gradio/pull/2783).

## Documentation Changes:
No changes to highlight.

## Testing and Infrastructure Changes:
No changes to highlight.

## Breaking Changes:
No changes to highlight.

## Full Changelog:
* Images in the chatbot component are now resized if they exceed a max width by [@abidlabs](https://github.com/abidlabs) in [PR 2748](https://github.com/gradio-app/gradio/pull/2748)
* Missing parameters have been added to `gr.Blocks().load()` by [@abidlabs](https://github.com/abidlabs) in [PR 2755](https://github.com/gradio-app/gradio/pull/2755)
* Deindex share URLs from search by [@aliabd](https://github.com/aliabd) in [PR 2772](https://github.com/gradio-app/gradio/pull/2772)
* Redirect old links and fix broken ones by [@aliabd](https://github.com/aliabd) in [PR 2774](https://github.com/gradio-app/gradio/pull/2774)

## Contributors Shoutout:
No changes to highlight.

# Version 3.12.0

## New Features:

### The `Chatbot` component now supports a subset of Markdown (including bold, italics, code, images)

You can now pass in some Markdown to the Chatbot component and it will show up,
meaning that you can pass in images as well! by [@abidlabs](https://github.com/abidlabs) in [PR 2731](https://github.com/gradio-app/gradio/pull/2731)

Here's a simple example that references a local image `lion.jpg` that is in the same
folder as the Python script:

```py
import gradio as gr

with gr.Blocks() as demo:
    gr.Chatbot([("hi", "hello **abubakar**"), ("![](/file=lion.jpg)", "cool pic")])

demo.launch()
```

![Alt text](https://user-images.githubusercontent.com/1778297/204357455-5c1a4002-eee7-479d-9a1e-ba2c12522723.png)

To see a more realistic example, see the new demo `/demo/chatbot_multimodal/run.py`.


### Latex support
Added mathtext (a subset of latex) support to gr.Markdown. Added by [@kashif](https://github.com/kashif) and [@aliabid94](https://github.com/aliabid94) in [PR 2696](https://github.com/gradio-app/gradio/pull/2696).

Example of how it can be used:

```python
gr.Markdown(
    r"""
    # Hello World! $\frac{\sqrt{x + y}}{4}$ is today's lesson.
    """)
```

### Update Accordion properties from the backend

You can now update the Accordion `label` and `open` status with `gr.Accordion.update` by [@freddyaboulton](https://github.com/freddyaboulton) in [PR 2690](https://github.com/gradio-app/gradio/pull/2690)

```python
import gradio as gr

with gr.Blocks() as demo:
    with gr.Accordion(label="Open for greeting", open=False) as accordion:
        gr.Textbox("Hello!")
    open_btn = gr.Button(value="Open Accordion")
    close_btn = gr.Button(value="Close Accordion")
    open_btn.click(
        lambda: gr.Accordion.update(open=True, label="Open Accordion"),
        inputs=None,
        outputs=[accordion],
    )
    close_btn.click(
        lambda: gr.Accordion.update(open=False, label="Closed Accordion"),
        inputs=None,
        outputs=[accordion],
    )
demo.launch()
```

![update_accordion](https://user-images.githubusercontent.com/41651716/203164176-b102eae3-babe-4986-ae30-3ab4f400cedc.gif)

## Bug Fixes:
* Fixed bug where requests timeout is missing from utils.version_check() by [@yujiehecs](https://github.com/yujiehecs) in [PR 2729](https://github.com/gradio-app/gradio/pull/2729)
* Fixed bug where so that the `File` component can properly preprocess files to "binary" byte-string format by [CoffeeVampir3](https://github.com/CoffeeVampir3) in [PR 2727](https://github.com/gradio-app/gradio/pull/2727)
* Fixed bug to ensure that filenames are less than 200 characters even for non-English languages by [@SkyTNT](https://github.com/SkyTNT) in [PR 2685](https://github.com/gradio-app/gradio/pull/2685)

## Documentation Changes:
* Performance improvements to docs on mobile by  [@aliabd](https://github.com/aliabd) in [PR 2730](https://github.com/gradio-app/gradio/pull/2730)

## Testing and Infrastructure Changes:
No changes to highlight.

## Breaking Changes:
No changes to highlight.

## Full Changelog:
* Make try examples button more prominent by [@aliabd](https://github.com/aliabd) in [PR 2705](https://github.com/gradio-app/gradio/pull/2705)
* Fix id clashes in docs by [@aliabd](https://github.com/aliabd) in [PR 2713](https://github.com/gradio-app/gradio/pull/2713)
* Fix typos in guide docs by [@andridns](https://github.com/andridns) in [PR 2722](https://github.com/gradio-app/gradio/pull/2722)
* Add option to `include_audio` in Video component. When `True`, for `source="webcam"` this will record audio and video, for `source="upload"` this will retain  the audio in an uploaded video by [@mandargogate](https://github.com/MandarGogate) in [PR 2721](https://github.com/gradio-app/gradio/pull/2721)

## Contributors Shoutout:
* [@andridns](https://github.com/andridns) made their first contribution in [PR 2722](https://github.com/gradio-app/gradio/pull/2722)!


# Version 3.11.0

## New Features:

### Upload Button
There is now a new component called the `UploadButton` which is a file upload component but in button form! You can also specify what file types it should accept in the form of a list (ex: `image`, `video`, `audio`, `text`, or generic `file`). Added by [@dawoodkhan82](https://github.com/dawoodkhan82) in [PR 2591](https://github.com/gradio-app/gradio/pull/2591).

Example of how it can be used:

```python
import gradio as gr

def upload_file(files):
    file_paths = [file.name for file in files]
    return file_paths

with gr.Blocks() as demo:
    file_output = gr.File()
    upload_button = gr.UploadButton("Click to Upload a File", file_types=["image", "video"], file_count="multiple")
    upload_button.upload(upload_file, upload_button, file_output)

demo.launch()
```
### Revamped API documentation page

New API Docs page with in-browser playground and updated aesthetics. [@gary149](https://github.com/gary149) in [PR 2652](https://github.com/gradio-app/gradio/pull/2652)

### Revamped Login page

Previously our login page had its own CSS, had no dark mode, and had an ugly json message on the wrong credentials. Made the page more aesthetically consistent, added dark mode support, and a nicer error message. [@aliabid94](https://github.com/aliabid94) in [PR 2684](https://github.com/gradio-app/gradio/pull/2684)

### Accessing the Requests Object Directly

You can now access the Request object directly in your Python function by [@abidlabs](https://github.com/abidlabs) in [PR 2641](https://github.com/gradio-app/gradio/pull/2641). This means that you can access request headers, the client IP address, and so on. In order to use it, add a parameter to your function and set its type hint to be `gr.Request`. Here's a simple example:

```py
import gradio as gr

def echo(name, request: gr.Request):
    if request:
        print("Request headers dictionary:", request.headers)
        print("IP address:", request.client.host)
    return name

io = gr.Interface(echo, "textbox", "textbox").launch()
```

## Bug Fixes:
* Fixed bug that limited files from being sent over websockets to 16MB. The new limit
is now 1GB  by [@abidlabs](https://github.com/abidlabs) in [PR 2709](https://github.com/gradio-app/gradio/pull/2709)

## Documentation Changes:
* Updated documentation for embedding Gradio demos on Spaces as web components by
[@julien-c](https://github.com/julien-c) in [PR 2698](https://github.com/gradio-app/gradio/pull/2698)
* Updated IFrames in Guides to use the host URL instead of the Space name to be consistent with the new method for embedding Spaces, by
[@julien-c](https://github.com/julien-c) in [PR 2692](https://github.com/gradio-app/gradio/pull/2692)
 * Colab buttons on every demo in the website! Just click open in colab, and run the demo there.



https://user-images.githubusercontent.com/9021060/202878400-cb16ed47-f4dd-4cb0-b2f0-102a9ff64135.mov

## Testing and Infrastructure Changes:
No changes to highlight.

## Breaking Changes:
No changes to highlight.

## Full Changelog:
* Better warnings and error messages for `gr.Interface.load()` by [@abidlabs](https://github.com/abidlabs) in [PR 2694](https://github.com/gradio-app/gradio/pull/2694)
* Add open in colab buttons to demos in docs and /demos by [@aliabd](https://github.com/aliabd) in [PR 2608](https://github.com/gradio-app/gradio/pull/2608)
* Apply different formatting for the types in component docstrings by [@aliabd](https://github.com/aliabd) in [PR 2707](https://github.com/gradio-app/gradio/pull/2707)

## Contributors Shoutout:
No changes to highlight.

# Version 3.10.1

## New Features:
No changes to highlight.

## Bug Fixes:
* Passes kwargs into `gr.Interface.load()` by [@abidlabs](https://github.com/abidlabs) in [PR 2669](https://github.com/gradio-app/gradio/pull/2669)

## Documentation Changes:
No changes to highlight.

## Testing and Infrastructure Changes:
No changes to highlight.

## Breaking Changes:
No changes to highlight.

## Full Changelog:
* Clean up printed statements in Embedded Colab Mode by [@aliabid94](https://github.com/aliabid94) in [PR 2612](https://github.com/gradio-app/gradio/pull/2612)

## Contributors Shoutout:
No changes to highlight.


# Version 3.10.0

* Add support for `'password'` and `'email'` types to `Textbox`. [@pngwn](https://github.com/pngwn) in [PR 2653](https://github.com/gradio-app/gradio/pull/2653)
* `gr.Textbox` component will now raise an exception if `type` is not "text", "email", or "password" [@pngwn](https://github.com/pngwn) in [PR 2653](https://github.com/gradio-app/gradio/pull/2653). This will cause demos using the deprecated `gr.Textbox(type="number")` to raise an exception.

## Bug Fixes:
* Updated the minimum FastApi used in tests to version 0.87 by [@freddyaboulton](https://github.com/freddyaboulton) in [PR 2647](https://github.com/gradio-app/gradio/pull/2647)
* Fixed bug where interfaces with examples could not be loaded with `gr.Interface.load` by [@freddyaboulton](https://github.com/freddyaboulton) [PR 2640](https://github.com/gradio-app/gradio/pull/2640)
* Fixed bug where the `interactive` property of a component could not be updated by [@freddyaboulton](https://github.com/freddyaboulton) in [PR 2639](https://github.com/gradio-app/gradio/pull/2639)
* Fixed bug where some URLs were not being recognized as valid URLs and thus were not
loading correctly in various components by [@abidlabs](https://github.com/abidlabs) in [PR 2659](https://github.com/gradio-app/gradio/pull/2659)


## Documentation Changes:
* Fix some typos in the embedded demo names in "05_using_blocks_like_functions.md" by [@freddyaboulton](https://github.com/freddyaboulton) in [PR 2656](https://github.com/gradio-app/gradio/pull/2656)

## Testing and Infrastructure Changes:
No changes to highlight.

## Breaking Changes:
No changes to highlight.

## Full Changelog:
* Add support for `'password'` and `'email'` types to `Textbox`. [@pngwn](https://github.com/pngwn) in [PR 2653](https://github.com/gradio-app/gradio/pull/2653)

## Contributors Shoutout:
No changes to highlight.


# Version 3.9.1

## New Features:
No changes to highlight.

## Bug Fixes:
* Only set a min height on md and html when loading by [@pngwn](https://github.com/pngwn) in [PR 2623](https://github.com/gradio-app/gradio/pull/2623)

## Documentation Changes:
* See docs for the latest gradio commit to main as well the latest pip release:

![main-vs-pip](https://user-images.githubusercontent.com/9021060/199607887-aab1ae4e-a070-4527-966d-024397abe15b.gif)

* Modified the "Connecting To a Database Guide" to use `pd.read_sql` as opposed to low-level postgres connector by [@freddyaboulton](https://github.com/freddyaboulton) in [PR 2604](https://github.com/gradio-app/gradio/pull/2604)

## Testing and Infrastructure Changes:
No changes to highlight.

## Breaking Changes:
No changes to highlight.

## Full Changelog:
* Dropdown for seeing docs as latest or main by [@aliabd](https://github.com/aliabd) in [PR 2544](https://github.com/gradio-app/gradio/pull/2544)
* Allow `gr.Templates` to accept parameters to override the defaults by [@abidlabs](https://github.com/abidlabs) in [PR 2600](https://github.com/gradio-app/gradio/pull/2600)
* Components now throw a `ValueError()` if constructed with invalid parameters for `type` or `source` (for components that take those parameters) in [PR 2610](https://github.com/gradio-app/gradio/pull/2610)
* Allow auth with using queue by [@GLGDLY](https://github.com/GLGDLY) in [PR 2611](https://github.com/gradio-app/gradio/pull/2611)

## Contributors Shoutout:
No changes to highlight.


# Version 3.9

## New Features:
* Gradio is now embedded directly in colab without requiring the share link by [@aliabid94](https://github.com/aliabid94) in [PR 2455](https://github.com/gradio-app/gradio/pull/2455)

### Calling functions by api_name in loaded apps

When you load an upstream app with `gr.Blocks.load`, you can now specify which fn
to call with the `api_name` parameter.

```python
import gradio as gr
english_translator = gr.Blocks.load(name="spaces/gradio/english-translator")
german = english_translator("My name is Freddy", api_name='translate-to-german')
```

The `api_name` parameter will take precendence over the `fn_index` parameter.

## Bug Fixes:
* Fixed bug where None could not be used for File,Model3D, and Audio examples by [@freddyaboulton](https://github.com/freddyaboulton) in [PR 2588](https://github.com/gradio-app/gradio/pull/2588)
* Fixed links in Plotly map guide + demo by [@dawoodkhan82](https://github.com/dawoodkhan82) in [PR 2578](https://github.com/gradio-app/gradio/pull/2578)
* `gr.Blocks.load()` now correctly loads example files from Spaces [@abidlabs](https://github.com/abidlabs) in [PR 2594](https://github.com/gradio-app/gradio/pull/2594)
* Fixed bug when image clear started upload dialog [@mezotaken](https://github.com/mezotaken) in [PR 2577](https://github.com/gradio-app/gradio/pull/2577)

## Documentation Changes:
* Added a Guide on how to configure the queue for maximum performance by [@abidlabs](https://github.com/abidlabs) in [PR 2558](https://github.com/gradio-app/gradio/pull/2558)


## Testing and Infrastructure Changes:
No changes to highlight.

## Breaking Changes:
No changes to highlight.

## Full Changelog:
* Add `api_name` to `Blocks.__call__` by  [@freddyaboulton](https://github.com/freddyaboulton) in [PR 2593](https://github.com/gradio-app/gradio/pull/2593)
* Update queue with using deque & update requirements by [@GLGDLY](https://github.com/GLGDLY) in [PR 2428](https://github.com/gradio-app/gradio/pull/2428)


## Contributors Shoutout:
No changes to highlight.


# Version 3.8.2

## Bug Fixes:

* Ensure gradio apps embedded via spaces use the correct endpoint for predictions. [@pngwn](https://github.com/pngwn) in [PR 2567](https://github.com/gradio-app/gradio/pull/2567)
* Ensure gradio apps embedded via spaces use the correct websocket protocol. [@pngwn](https://github.com/pngwn) in [PR 2571](https://github.com/gradio-app/gradio/pull/2571)

## New Features:

### Running Events Continuously
Gradio now supports the ability to run an event continuously on a fixed schedule. To use this feature,
pass `every=# of seconds` to the event definition. This will run the event every given number of seconds!

This can be used to:
* Create live visualizations that show the most up to date data
* Refresh the state of the frontend automatically in response to changes in the backend

Here is an example of a live plot that refreshes every half second:
```python
import math
import gradio as gr
import plotly.express as px
import numpy as np


plot_end = 2 * math.pi


def get_plot(period=1):
    global plot_end
    x = np.arange(plot_end - 2 * math.pi, plot_end, 0.02)
    y = np.sin(2*math.pi*period * x)
    fig = px.line(x=x, y=y)
    plot_end += 2 * math.pi
    return fig


with gr.Blocks() as demo:
    with gr.Row():
        with gr.Column():
            gr.Markdown("Change the value of the slider to automatically update the plot")
            period = gr.Slider(label="Period of plot", value=1, minimum=0, maximum=10, step=1)
            plot = gr.Plot(label="Plot (updates every half second)")

    dep = demo.load(get_plot, None, plot, every=0.5)
    period.change(get_plot, period, plot, every=0.5, cancels=[dep])

demo.queue().launch()
```

![live_demo](https://user-images.githubusercontent.com/41651716/198357377-633ce460-4e31-47bd-8202-1440cdd6fe19.gif)


## Bug Fixes:
No changes to highlight.

## Documentation Changes:
* Explained how to set up `queue` and `auth` when working with reload mode by by [@freddyaboulton](https://github.com/freddyaboulton) in [PR 3089](https://github.com/gradio-app/gradio/pull/3089)

## Testing and Infrastructure Changes:
No changes to highlight.

## Breaking Changes:
No changes to highlight.

## Full Changelog:
* Allows loading private Spaces by passing an an `api_key` to `gr.Interface.load()`
by [@abidlabs](https://github.com/abidlabs) in [PR 2568](https://github.com/gradio-app/gradio/pull/2568)

## Contributors Shoutout:
No changes to highlight.


# Version 3.8

## New Features:
* Allows event listeners to accept a single dictionary as its argument, where the keys are the components and the values are the component values. This is set by passing the input components in the event listener as a set instead of a list. [@aliabid94](https://github.com/aliabid94) in [PR 2550](https://github.com/gradio-app/gradio/pull/2550)

## Bug Fixes:
* Fix whitespace issue when using plotly. [@dawoodkhan82](https://github.com/dawoodkhan82) in [PR 2548](https://github.com/gradio-app/gradio/pull/2548)
* Apply appropriate alt text to all gallery images. [@camenduru](https://github.com/camenduru) in [PR 2358](https://github.com/gradio-app/gradio/pull/2538)
* Removed erroneous tkinter import in gradio.blocks by [@freddyaboulton](https://github.com/freddyaboulton) in [PR 2555](https://github.com/gradio-app/gradio/pull/2555)

## Documentation Changes:
No changes to highlight.

## Testing and Infrastructure Changes:
No changes to highlight.

## Breaking Changes:
No changes to highlight.

## Full Changelog:
* Added the `every` keyword to event listeners that runs events on a fixed schedule by [@freddyaboulton](https://github.com/freddyaboulton) in [PR 2512](https://github.com/gradio-app/gradio/pull/2512)
* Fix whitespace issue when using plotly. [@dawoodkhan82](https://github.com/dawoodkhan82) in [PR 2548](https://github.com/gradio-app/gradio/pull/2548)
* Apply appropriate alt text to all gallery images. [@camenduru](https://github.com/camenduru) in [PR 2358](https://github.com/gradio-app/gradio/pull/2538)

## Contributors Shoutout:
No changes to highlight.


# Version 3.7

## New Features:

### Batched Functions

Gradio now supports the ability to pass *batched* functions. Batched functions are just
functions which take in a list of inputs and return a list of predictions.

For example, here is a batched function that takes in two lists of inputs (a list of
words and a list of ints), and returns a list of trimmed words as output:

```py
import time

def trim_words(words, lens):
    trimmed_words = []
    time.sleep(5)
    for w, l in zip(words, lens):
        trimmed_words.append(w[:l])
    return [trimmed_words]
```

The advantage of using batched functions is that if you enable queuing, the Gradio
server can automatically *batch* incoming requests and process them in parallel,
potentially speeding up your demo. Here's what the Gradio code looks like (notice
the `batch=True` and `max_batch_size=16` -- both of these parameters can be passed
into event triggers or into the `Interface` class)

```py
import gradio as gr

with gr.Blocks() as demo:
    with gr.Row():
        word = gr.Textbox(label="word", value="abc")
        leng = gr.Number(label="leng", precision=0, value=1)
        output = gr.Textbox(label="Output")
    with gr.Row():
        run = gr.Button()

    event = run.click(trim_words, [word, leng], output, batch=True, max_batch_size=16)

demo.queue()
demo.launch()
```

In the example above, 16 requests could be processed in parallel (for a total inference
time of 5 seconds), instead of each request being processed separately (for a total
inference time of 80 seconds).

### Upload Event

`Video`, `Audio`, `Image`, and `File` components now support a `upload()` event that is triggered when a user uploads a file into any of these components.

Example usage:

```py
import gradio as gr

with gr.Blocks() as demo:
    with gr.Row():
        input_video = gr.Video()
        output_video = gr.Video()

     # Clears the output video when an input video is uploaded
    input_video.upload(lambda : None, None, output_video)
```


## Bug Fixes:
* Fixes issue where plotly animations, interactivity, titles, legends, were not working properly. [@dawoodkhan82](https://github.com/dawoodkhan82) in [PR 2486](https://github.com/gradio-app/gradio/pull/2486)
* Prevent requests to the `/api` endpoint from skipping the queue if the queue is enabled for that event by [@freddyaboulton](https://github.com/freddyaboulton) in [PR 2493](https://github.com/gradio-app/gradio/pull/2493)
* Fixes a bug with `cancels` in event triggers so that it works properly if multiple
Blocks are rendered by [@abidlabs](https://github.com/abidlabs) in [PR 2530](https://github.com/gradio-app/gradio/pull/2530)
* Prevent invalid targets of events from crashing the whole application. [@pngwn](https://github.com/pngwn) in [PR 2534](https://github.com/gradio-app/gradio/pull/2534)
* Properly dequeue cancelled events when multiple apps are rendered by [@freddyaboulton](https://github.com/freddyaboulton) in [PR 2540](https://github.com/gradio-app/gradio/pull/2540)

## Documentation Changes:
* Added an example interactive dashboard to the "Tabular & Plots" section of the Demos page by [@freddyaboulton](https://github.com/freddyaboulton) in [PR 2508](https://github.com/gradio-app/gradio/pull/2508)

## Testing and Infrastructure Changes:
No changes to highlight.

## Breaking Changes:
No changes to highlight.

## Full Changelog:
* Fixes the error message if a user builds Gradio locally and tries to use `share=True` by [@abidlabs](https://github.com/abidlabs) in [PR 2502](https://github.com/gradio-app/gradio/pull/2502)
* Allows the render() function to return self by [@Raul9595](https://github.com/Raul9595) in [PR 2514](https://github.com/gradio-app/gradio/pull/2514)
* Fixes issue where plotly animations, interactivity, titles, legends, were not working properly. [@dawoodkhan82](https://github.com/dawoodkhan82) in [PR 2486](https://github.com/gradio-app/gradio/pull/2486)
* Gradio now supports batched functions by [@abidlabs](https://github.com/abidlabs) in [PR 2218](https://github.com/gradio-app/gradio/pull/2218)
* Add `upload` event for `Video`, `Audio`, `Image`, and `File` components [@dawoodkhan82](https://github.com/dawoodkhan82) in [PR 2448](https://github.com/gradio-app/gradio/pull/2456)
* Changes websocket path for Spaces as it is no longer necessary to have a different URL for websocket connections on Spaces by [@abidlabs](https://github.com/abidlabs) in [PR 2528](https://github.com/gradio-app/gradio/pull/2528)
* Clearer error message when events are defined outside of a Blocks scope, and a warning if you
try to use `Series` or `Parallel` with `Blocks` by [@abidlabs](https://github.com/abidlabs) in [PR 2543](https://github.com/gradio-app/gradio/pull/2543)
* Adds support for audio samples that are in `float64`, `float16`, or `uint16` formats by [@abidlabs](https://github.com/abidlabs) in [PR 2545](https://github.com/gradio-app/gradio/pull/2545)

## Contributors Shoutout:
No changes to highlight.


# Version 3.6

## New Features:

### Cancelling Running Events
Running events can be cancelled when other events are triggered! To test this feature, pass the `cancels` parameter to the event listener.
For this feature to work, the queue must be enabled.

![cancel_on_change_rl](https://user-images.githubusercontent.com/41651716/195952623-61a606bd-e82b-4e1a-802e-223154cb8727.gif)

Code:
```python
import time
import gradio as gr

def fake_diffusion(steps):
    for i in range(steps):
        time.sleep(1)
        yield str(i)

def long_prediction(*args, **kwargs):
    time.sleep(10)
    return 42


with gr.Blocks() as demo:
    with gr.Row():
        with gr.Column():
            n = gr.Slider(1, 10, value=9, step=1, label="Number Steps")
            run = gr.Button()
            output = gr.Textbox(label="Iterative Output")
            stop = gr.Button(value="Stop Iterating")
        with gr.Column():
            prediction = gr.Number(label="Expensive Calculation")
            run_pred = gr.Button(value="Run Expensive Calculation")
        with gr.Column():
            cancel_on_change = gr.Textbox(label="Cancel Iteration and Expensive Calculation on Change")

    click_event = run.click(fake_diffusion, n, output)
    stop.click(fn=None, inputs=None, outputs=None, cancels=[click_event])
    pred_event = run_pred.click(fn=long_prediction, inputs=None, outputs=prediction)

    cancel_on_change.change(None, None, None, cancels=[click_event, pred_event])


demo.queue(concurrency_count=1, max_size=20).launch()
```

For interfaces, a stop button will be added automatically if the function uses a `yield` statement.

```python
import gradio as gr
import time

def iteration(steps):
    for i in range(steps):
       time.sleep(0.5)
       yield i

gr.Interface(iteration,
             inputs=gr.Slider(minimum=1, maximum=10, step=1, value=5),
             outputs=gr.Number()).queue().launch()
```

![stop_interface_rl](https://user-images.githubusercontent.com/41651716/195952883-e7ca4235-aae3-4852-8f28-96d01d0c5822.gif)


## Bug Fixes:
* Add loading status tracker UI to HTML and Markdown components. [@pngwn](https://github.com/pngwn) in [PR 2474](https://github.com/gradio-app/gradio/pull/2474)
* Fixed videos being mirrored in the front-end if source is not webcam by [@freddyaboulton](https://github.com/freddyaboulton) in [PR 2475](https://github.com/gradio-app/gradio/pull/2475)
* Add clear button for timeseries component [@dawoodkhan82](https://github.com/dawoodkhan82) in [PR 2487](https://github.com/gradio-app/gradio/pull/2487)
* Removes special characters from temporary filenames so that the files can be served by components [@abidlabs](https://github.com/abidlabs) in [PR 2480](https://github.com/gradio-app/gradio/pull/2480)
* Fixed infinite reload loop when mounting gradio as a sub application by [@freddyaboulton](https://github.com/freddyaboulton) in [PR 2477](https://github.com/gradio-app/gradio/pull/2477)

## Documentation Changes:
* Adds a demo to show how a sound alert can be played upon completion of a prediction by [@abidlabs](https://github.com/abidlabs) in [PR 2478](https://github.com/gradio-app/gradio/pull/2478)

## Testing and Infrastructure Changes:
No changes to highlight.

## Breaking Changes:
No changes to highlight.

## Full Changelog:
* Enable running events to be cancelled from other events by [@freddyaboulton](https://github.com/freddyaboulton) in [PR 2433](https://github.com/gradio-app/gradio/pull/2433)
* Small fix for version check before reuploading demos by [@aliabd](https://github.com/aliabd) in [PR 2469](https://github.com/gradio-app/gradio/pull/2469)
* Add loading status tracker UI to HTML and Markdown components. [@pngwn](https://github.com/pngwn) in [PR 2400](https://github.com/gradio-app/gradio/pull/2474)
* Add clear button for timeseries component [@dawoodkhan82](https://github.com/dawoodkhan82) in [PR 2487](https://github.com/gradio-app/gradio/pull/2487)

## Contributors Shoutout:
No changes to highlight.


# Version 3.5

## Bug Fixes:

* Ensure that Gradio does not take control of the HTML page title when embedding a gradio app as a web component, this behaviour flipped by adding `control_page_title="true"` to the webcomponent. [@pngwn](https://github.com/pngwn) in [PR 2400](https://github.com/gradio-app/gradio/pull/2400)
* Decreased latency in iterative-output demos by making the iteration asynchronous [@freddyaboulton](https://github.com/freddyaboulton) in [PR 2409](https://github.com/gradio-app/gradio/pull/2409)
* Fixed queue getting stuck under very high load by [@freddyaboulton](https://github.com/freddyaboulton) in [PR 2374](https://github.com/gradio-app/gradio/pull/2374)
* Ensure that components always behave as if `interactive=True` were set when the following conditions are true:
  - no default value is provided,
  - they are not set as the input or output of an event,
  - `interactive` kwarg is not set.

  [@pngwn](https://github.com/pngwn) in [PR 2459](https://github.com/gradio-app/gradio/pull/2459)

## New Features:

* When an `Image` component is set to `source="upload"`, it is now possible to drag and drop and image to replace a previously uploaded image by [@pngwn](https://github.com/pngwn) in [PR 1711](https://github.com/gradio-app/gradio/issues/1711)
* The `gr.Dataset` component now accepts `HTML` and `Markdown` components by [@abidlabs](https://github.com/abidlabs) in [PR 2437](https://github.com/gradio-app/gradio/pull/2437)


## Documentation Changes:
* Improved documentation for the `gr.Dataset` component by [@abidlabs](https://github.com/abidlabs) in [PR 2437](https://github.com/gradio-app/gradio/pull/2437)

## Testing and Infrastructure Changes:
No changes to highlight.

## Breaking Changes:
* The `Carousel` component is officially deprecated. Since gradio 3.0, code containing the `Carousel` component would throw warnings. As of the next release, the `Carousel` component will raise an exception.

## Full Changelog:
* Speeds up Gallery component by using temporary files instead of base64 representation in the front-end by [@proxyphi](https://github.com/proxyphi), [@pngwn](https://github.com/pngwn), and [@abidlabs](https://github.com/abidlabs) in [PR 2265](https://github.com/gradio-app/gradio/pull/2265)
* Fixed some embedded demos in the guides by not loading the gradio web component in some guides by [@freddyaboulton](https://github.com/freddyaboulton) in [PR 2403](https://github.com/gradio-app/gradio/pull/2403)
* When an `Image` component is set to `source="upload"`, it is now possible to drag and drop and image to replace a previously uploaded image by [@pngwn](https://github.com/pngwn) in [PR 2400](https://github.com/gradio-app/gradio/pull/2410)
* Improve documentation of the `Blocks.load()` event by [@abidlabs](https://github.com/abidlabs) in [PR 2413](https://github.com/gradio-app/gradio/pull/2413)
* Decreased latency in iterative-output demos by making the iteration asynchronous [@freddyaboulton](https://github.com/freddyaboulton) in [PR 2409](https://github.com/gradio-app/gradio/pull/2409)
* Updated share link message to reference new Spaces Hardware [@abidlabs](https://github.com/abidlabs) in [PR 2423](https://github.com/gradio-app/gradio/pull/2423)
* Automatically restart spaces if they're down by [@aliabd](https://github.com/aliabd) in [PR 2405](https://github.com/gradio-app/gradio/pull/2405)
* Carousel component is now deprecated by [@abidlabs](https://github.com/abidlabs) in [PR 2434](https://github.com/gradio-app/gradio/pull/2434)
* Build Gradio from source in ui tests by by [@freddyaboulton](https://github.com/freddyaboulton) in [PR 2440](https://github.com/gradio-app/gradio/pull/2440)
* Change "return ValueError" to "raise ValueError" by [@vzakharov](https://github.com/vzakharov) in [PR 2445](https://github.com/gradio-app/gradio/pull/2445)
* Add guide on creating a map demo using the `gr.Plot()` component [@dawoodkhan82](https://github.com/dawoodkhan82) in [PR 2402](https://github.com/gradio-app/gradio/pull/2402)
* Add blur event for `Textbox` and `Number` components [@dawoodkhan82](https://github.com/dawoodkhan82) in [PR 2448](https://github.com/gradio-app/gradio/pull/2448)
* Stops a gradio launch from hogging a port even after it's been killed [@aliabid94](https://github.com/aliabid94) in [PR 2453](https://github.com/gradio-app/gradio/pull/2453)
* Fix embedded interfaces on touch screen devices by [@aliabd](https://github.com/aliabd) in [PR 2457](https://github.com/gradio-app/gradio/pull/2457)
* Upload all demos to spaces by [@aliabd](https://github.com/aliabd) in [PR 2281](https://github.com/gradio-app/gradio/pull/2281)

## Contributors Shoutout:
No changes to highlight.


# Version 3.4.1

## New Features:

### 1. See Past and Upcoming Changes in the Release History 👀

You can now see gradio's release history directly on the website, and also keep track of upcoming changes. Just go [here](https://gradio.app/changelog/).

![release-history](https://user-images.githubusercontent.com/9021060/193145458-3de699f7-7620-45de-aa73-a1c1b9b96257.gif)

## Bug Fixes:

1. Fix typo in guide image path by [@freddyaboulton](https://github.com/freddyaboulton) in [PR 2357](https://github.com/gradio-app/gradio/pull/2357)
2. Raise error if Blocks has duplicate component with same IDs by [@abidlabs](https://github.com/abidlabs) in [PR 2359](https://github.com/gradio-app/gradio/pull/2359)
3. Catch the permission exception on the audio component by [@Ian-GL](https://github.com/Ian-GL) in [PR 2330](https://github.com/gradio-app/gradio/pull/2330)
4. Fix image_classifier_interface_load demo by [@freddyaboulton](https://github.com/freddyaboulton) in [PR 2365](https://github.com/gradio-app/gradio/pull/2365)
5. Fix combining adjacent components without gaps by introducing `gr.Row(variant="compact")` by [@aliabid94](https://github.com/aliabid94) in [PR 2291](https://github.com/gradio-app/gradio/pull/2291) This comes with deprecation of the following arguments for `Component.style`: `round`, `margin`, `border`.
6. Fix audio streaming, which was previously choppy in [PR 2351](https://github.com/gradio-app/gradio/pull/2351). Big thanks to [@yannickfunk](https://github.com/yannickfunk) for the proposed solution.
7. Fix bug where new typeable slider doesn't respect the minimum and maximum values [@dawoodkhan82](https://github.com/dawoodkhan82) in [PR 2380](https://github.com/gradio-app/gradio/pull/2380)


## Documentation Changes:

1. New Guide: Connecting to a Database 🗄️

    A new guide by [@freddyaboulton](https://github.com/freddyaboulton) that explains how you can use Gradio to connect your app to a database. Read more [here](https://gradio.app/connecting_to_a_database/).

2. New Guide: Running Background Tasks 🥷

    A new guide by [@freddyaboulton](https://github.com/freddyaboulton) that explains how you can run background tasks from your gradio app. Read more [here](https://gradio.app/running_background_tasks/).

3. Small fixes to docs for `Image` component by [@abidlabs](https://github.com/abidlabs) in [PR 2372](https://github.com/gradio-app/gradio/pull/2372)


## Testing and Infrastructure Changes:
No changes to highlight.

## Breaking Changes:
No changes to highlight.

## Full Changelog:

* Create a guide on how to connect an app to a database hosted on the cloud by [@freddyaboulton](https://github.com/freddyaboulton) in [PR 2341](https://github.com/gradio-app/gradio/pull/2341)
* Removes `analytics` dependency by [@abidlabs](https://github.com/abidlabs) in [PR 2347](https://github.com/gradio-app/gradio/pull/2347)
* Add guide on launching background tasks from your app by [@freddyaboulton](https://github.com/freddyaboulton) in [PR 2350](https://github.com/gradio-app/gradio/pull/2350)
* Fix typo in guide image path by [@freddyaboulton](https://github.com/freddyaboulton) in [PR 2357](https://github.com/gradio-app/gradio/pull/2357)
* Raise error if Blocks has duplicate component with same IDs by [@abidlabs](https://github.com/abidlabs) in [PR 2359](https://github.com/gradio-app/gradio/pull/2359)
* Hotfix: fix version back to 3.4 by [@abidlabs](https://github.com/abidlabs) in [PR 2361](https://github.com/gradio-app/gradio/pull/2361)
* Change version.txt to 3.4 instead of 3.4.0 by [@aliabd](https://github.com/aliabd) in [PR 2363](https://github.com/gradio-app/gradio/pull/2363)
* Catch the permission exception on the audio component by [@Ian-GL](https://github.com/Ian-GL) in [PR 2330](https://github.com/gradio-app/gradio/pull/2330)
* Fix image_classifier_interface_load demo by [@freddyaboulton](https://github.com/freddyaboulton) in [PR 2365](https://github.com/gradio-app/gradio/pull/2365)
* Small fixes to docs for `Image` component by [@abidlabs](https://github.com/abidlabs) in [PR 2372](https://github.com/gradio-app/gradio/pull/2372)
* Automated Release Notes by [@freddyaboulton](https://github.com/freddyaboulton) in [PR 2306](https://github.com/gradio-app/gradio/pull/2306)
* Fixed small typos in the docs [@julien-c](https://github.com/julien-c) in [PR 2373](https://github.com/gradio-app/gradio/pull/2373)
* Adds ability to disable pre/post-processing for examples [@abidlabs](https://github.com/abidlabs) in [PR 2383](https://github.com/gradio-app/gradio/pull/2383)
* Copy changelog file in website docker by [@aliabd](https://github.com/aliabd) in [PR 2384](https://github.com/gradio-app/gradio/pull/2384)
* Lets users provide a `gr.update()` dictionary even if post-processing is diabled [@abidlabs](https://github.com/abidlabs) in [PR 2385](https://github.com/gradio-app/gradio/pull/2385)
* Fix bug where errors would cause apps run in reload mode to hang forever by [@freddyaboulton](https://github.com/freddyaboulton) in [PR 2394](https://github.com/gradio-app/gradio/pull/2394)
* Fix bug where new typeable slider doesn't respect the minimum and maximum values [@dawoodkhan82](https://github.com/dawoodkhan82) in [PR 2380](https://github.com/gradio-app/gradio/pull/2380)


## Contributors Shoutout:
No changes to highlight.

# Version 3.4

## New Features:

### 1. Gallery Captions 🖼️

You can now pass captions to images in the Gallery component. To do so you need to pass a {List} of (image, {str} caption) tuples. This is optional and the component also accepts just a list of the images.

Here's an example:

```python
import gradio as gr

images_with_captions = [
    ("https://images.unsplash.com/photo-1551969014-7d2c4cddf0b6", "Cheetah by David Groves"),
    ("https://images.unsplash.com/photo-1546182990-dffeafbe841d", "Lion by Francesco"),
    ("https://images.unsplash.com/photo-1561731216-c3a4d99437d5", "Tiger by Mike Marrah")
    ]

with gr.Blocks() as demo:
    gr.Gallery(value=images_with_captions)

demo.launch()
```

<img src="https://user-images.githubusercontent.com/9021060/192399521-7360b1a9-7ce0-443e-8e94-863a230a7dbe.gif" alt="gallery_captions" width="1000"/>

### 2. Type Values into the Slider 🔢

You can now type values directly on the Slider component! Here's what it looks like:

![type-slider](https://user-images.githubusercontent.com/9021060/192399877-76b662a1-fede-4417-a932-fc15f0da7360.gif)

### 3. Better Sketching and Inpainting 🎨

We've made a lot of changes to our Image component so that it can support better sketching and inpainting.

Now supports:
* A standalone black-and-white sketch
```python
import gradio as gr
demo = gr.Interface(lambda x: x, gr.Sketchpad(), gr.Image())
demo.launch()
```
![bw](https://user-images.githubusercontent.com/9021060/192410264-b08632b5-7b2a-4f86-afb0-5760e7b474cf.gif)


* A standalone color sketch
```python
import gradio as gr
demo = gr.Interface(lambda x: x, gr.Paint(), gr.Image())
demo.launch()
```
![color-sketch](https://user-images.githubusercontent.com/9021060/192410500-3c8c3e64-a5fd-4df2-a991-f0a5cef93728.gif)


* An uploadable image with black-and-white or color sketching

```python
import gradio as gr
demo = gr.Interface(lambda x: x, gr.Image(source='upload', tool='color-sketch'), gr.Image()) # for black and white, tool = 'sketch'
demo.launch()
```
![sketch-new](https://user-images.githubusercontent.com/9021060/192402422-e53cb7b6-024e-448c-87eb-d6a35a63c476.gif)


* Webcam with black-and-white or color sketching

```python
import gradio as gr
demo = gr.Interface(lambda x: x, gr.Image(source='webcam', tool='color-sketch'), gr.Image()) # for black and white, tool = 'sketch'
demo.launch()
```
![webcam-sketch](https://user-images.githubusercontent.com/9021060/192410820-0ffaf324-776e-4e1f-9de6-0fdbbf4940fa.gif)


As well as other fixes


## Bug Fixes:
1. Fix bug where max concurrency count is not respected in queue by [@freddyaboulton](https://github.com/freddyaboulton) in [PR 2286](https://github.com/gradio-app/gradio/pull/2286)
2. fix : queue could be blocked by [@SkyTNT](https://github.com/SkyTNT) in [PR 2288](https://github.com/gradio-app/gradio/pull/2288)
3. Supports `gr.update()` in example caching by [@abidlabs](https://github.com/abidlabs) in [PR 2309](https://github.com/gradio-app/gradio/pull/2309)
4. Clipboard fix for iframes by [@abidlabs](https://github.com/abidlabs) in [PR 2321](https://github.com/gradio-app/gradio/pull/2321)
5. Fix: Dataframe column headers are reset when you add a new column by [@dawoodkhan82](https://github.com/dawoodkhan82) in [PR 2318](https://github.com/gradio-app/gradio/pull/2318)
6. Added support for URLs for Video, Audio, and Image by [@abidlabs](https://github.com/abidlabs) in [PR 2256](https://github.com/gradio-app/gradio/pull/2256)
7. Add documentation about how to create and use the Gradio FastAPI app by [@abidlabs](https://github.com/abidlabs) in [PR 2263](https://github.com/gradio-app/gradio/pull/2263)

## Documentation Changes:
1. Adding a Playground Tab to the Website by [@aliabd](https://github.com/aliabd) in [PR 1860](https://github.com/gradio-app/gradio/pull/1860)
3. Gradio for Tabular Data Science Workflows Guide by [@merveenoyan](https://github.com/merveenoyan) in [PR 2199](https://github.com/gradio-app/gradio/pull/2199)
4. Promotes `postprocess` and `preprocess` to documented parameters by [@abidlabs](https://github.com/abidlabs) in [PR 2293](https://github.com/gradio-app/gradio/pull/2293)
5. Update 2)key_features.md by [@voidxd](https://github.com/voidxd) in [PR 2326](https://github.com/gradio-app/gradio/pull/2326)
6. Add docs to blocks context postprocessing function by [@Ian-GL](https://github.com/Ian-GL) in [PR 2332](https://github.com/gradio-app/gradio/pull/2332)

## Testing and Infrastructure Changes
1. Website fixes and refactoring by [@aliabd](https://github.com/aliabd) in [PR 2280](https://github.com/gradio-app/gradio/pull/2280)
2. Don't deploy to spaces on release by [@freddyaboulton](https://github.com/freddyaboulton) in [PR 2313](https://github.com/gradio-app/gradio/pull/2313)

## Full Changelog:
* Website fixes and refactoring by [@aliabd](https://github.com/aliabd) in [PR 2280](https://github.com/gradio-app/gradio/pull/2280)
* Fix bug where max concurrency count is not respected in queue by [@freddyaboulton](https://github.com/freddyaboulton) in [PR 2286](https://github.com/gradio-app/gradio/pull/2286)
* Promotes `postprocess` and `preprocess` to documented parameters by [@abidlabs](https://github.com/abidlabs) in [PR 2293](https://github.com/gradio-app/gradio/pull/2293)
* Raise warning when trying to cache examples but not all inputs have examples by [@freddyaboulton](https://github.com/freddyaboulton) in [PR 2279](https://github.com/gradio-app/gradio/pull/2279)
* fix : queue could be blocked by [@SkyTNT](https://github.com/SkyTNT) in [PR 2288](https://github.com/gradio-app/gradio/pull/2288)
* Don't deploy to spaces on release by [@freddyaboulton](https://github.com/freddyaboulton) in [PR 2313](https://github.com/gradio-app/gradio/pull/2313)
* Supports `gr.update()` in example caching by [@abidlabs](https://github.com/abidlabs) in [PR 2309](https://github.com/gradio-app/gradio/pull/2309)
* Respect Upstream Queue when loading interfaces/blocks from Spaces by [@freddyaboulton](https://github.com/freddyaboulton) in [PR 2294](https://github.com/gradio-app/gradio/pull/2294)
* Clipboard fix for iframes by [@abidlabs](https://github.com/abidlabs) in [PR 2321](https://github.com/gradio-app/gradio/pull/2321)
* Sketching + Inpainting Capabilities to Gradio by [@abidlabs](https://github.com/abidlabs) in [PR 2144](https://github.com/gradio-app/gradio/pull/2144)
* Update 2)key_features.md by [@voidxd](https://github.com/voidxd) in [PR 2326](https://github.com/gradio-app/gradio/pull/2326)
* release 3.4b3 by [@abidlabs](https://github.com/abidlabs) in [PR 2328](https://github.com/gradio-app/gradio/pull/2328)
* Fix: Dataframe column headers are reset when you add a new column by [@dawoodkhan82](https://github.com/dawoodkhan82) in [PR 2318](https://github.com/gradio-app/gradio/pull/2318)
* Start queue when gradio is a sub application by [@freddyaboulton](https://github.com/freddyaboulton) in [PR 2319](https://github.com/gradio-app/gradio/pull/2319)
* Fix Web Tracker Script by [@aliabd](https://github.com/aliabd) in [PR 2308](https://github.com/gradio-app/gradio/pull/2308)
* Add docs to blocks context postprocessing function by [@Ian-GL](https://github.com/Ian-GL) in [PR 2332](https://github.com/gradio-app/gradio/pull/2332)
* Fix typo in iterator variable name in run_predict function by [@freddyaboulton](https://github.com/freddyaboulton) in [PR 2340](https://github.com/gradio-app/gradio/pull/2340)
* Add captions to galleries by [@aliabid94](https://github.com/aliabid94) in [PR 2284](https://github.com/gradio-app/gradio/pull/2284)
* Typeable value on gradio.Slider by [@dawoodkhan82](https://github.com/dawoodkhan82) in [PR 2329](https://github.com/gradio-app/gradio/pull/2329)

## Contributors Shoutout:
* [@SkyTNT](https://github.com/SkyTNT) made their first contribution in [PR 2288](https://github.com/gradio-app/gradio/pull/2288)
* [@voidxd](https://github.com/voidxd) made their first contribution in [PR 2326](https://github.com/gradio-app/gradio/pull/2326)


# Version 3.3

## New Features:

### 1. Iterative Outputs ⏳

You can now create an iterative output simply by having your function return a generator!

Here's (part of) an example that was used to generate the interface below it. [See full code](https://colab.research.google.com/drive/1m9bWS6B82CT7bw-m4L6AJR8za7fEK7Ov?usp=sharing).

```python
def predict(steps, seed):
    generator = torch.manual_seed(seed)
    for i in range(1,steps):
        yield pipeline(generator=generator, num_inference_steps=i)["sample"][0]
```


![example](https://user-images.githubusercontent.com/9021060/189086273-f5e7087d-71fa-4158-90a9-08e84da0421c.mp4)

### 2. Accordion Layout 🆕

This version of Gradio introduces a new layout component to Blocks: the Accordion. Wrap your elements in a neat, expandable layout that allows users to toggle them as needed.

Usage: ([Read the docs](https://gradio.app/docs/#accordion))

```python
with gr.Accordion("open up"):
# components here
```

![accordion](https://user-images.githubusercontent.com/9021060/189088465-f0ffd7f0-fc6a-42dc-9249-11c5e1e0529b.gif)

### 3. Skops Integration 📈

Our new integration with [skops](https://huggingface.co/blog/skops) allows you to load tabular classification and regression models directly from the [hub](https://huggingface.co/models).

Here's a classification example showing how quick it is to set up an interface for a [model](https://huggingface.co/scikit-learn/tabular-playground).

```python
import gradio as gr
gr.Interface.load("models/scikit-learn/tabular-playground").launch()
```

![187936493-5c90c01d-a6dd-400f-aa42-833a096156a1](https://user-images.githubusercontent.com/9021060/189090519-328fbcb4-120b-43c8-aa54-d6fccfa6b7e8.png)


## Bug Fixes:
No changes to highlight.
## Documentation Changes:
No changes to highlight.
## Testing and Infrastructure Changes:
No changes to highlight.
## Breaking Changes:
No changes to highlight.
## Full Changelog:

* safari fixes by [@pngwn](https://github.com/pngwn) in [PR 2138](https://github.com/gradio-app/gradio/pull/2138)
* Fix roundedness and form borders by [@aliabid94](https://github.com/aliabid94) in [PR 2147](https://github.com/gradio-app/gradio/pull/2147)
* Better processing of example data prior to creating dataset component by [@freddyaboulton](https://github.com/freddyaboulton) in [PR 2147](https://github.com/gradio-app/gradio/pull/2147)
* Show error on Connection drops by [@aliabid94](https://github.com/aliabid94) in [PR 2147](https://github.com/gradio-app/gradio/pull/2147)
* 3.2 release! by [@abidlabs](https://github.com/abidlabs) in [PR 2139](https://github.com/gradio-app/gradio/pull/2139)
* Fixed Named API Requests by [@abidlabs](https://github.com/abidlabs) in [PR 2151](https://github.com/gradio-app/gradio/pull/2151)
* Quick Fix: Cannot upload Model3D image after clearing it by [@dawoodkhan82](https://github.com/dawoodkhan82) in [PR 2168](https://github.com/gradio-app/gradio/pull/2168)
* Fixed misleading log when server_name is '0.0.0.0' by [@lamhoangtung](https://github.com/lamhoangtung) in [PR 2176](https://github.com/gradio-app/gradio/pull/2176)
* Keep embedded PngInfo metadata by [@cobryan05](https://github.com/cobryan05) in [PR 2170](https://github.com/gradio-app/gradio/pull/2170)
* Skops integration: Load tabular classification and regression models from the hub by [@freddyaboulton](https://github.com/freddyaboulton) in [PR 2126](https://github.com/gradio-app/gradio/pull/2126)
* Respect original filename when cached example files are downloaded by [@freddyaboulton](https://github.com/freddyaboulton) in [PR 2145](https://github.com/gradio-app/gradio/pull/2145)
* Add manual trigger to deploy to pypi by [@abidlabs](https://github.com/abidlabs) in [PR 2192](https://github.com/gradio-app/gradio/pull/2192)
* Fix bugs with gr.update by [@freddyaboulton](https://github.com/freddyaboulton) in [PR 2157](https://github.com/gradio-app/gradio/pull/2157)
* Make queue per app by [@aliabid94](https://github.com/aliabid94) in [PR 2193](https://github.com/gradio-app/gradio/pull/2193)
* Preserve Labels In Interpretation Components by [@freddyaboulton](https://github.com/freddyaboulton) in [PR 2166](https://github.com/gradio-app/gradio/pull/2166)
* Quick Fix: Multiple file download not working by [@dawoodkhan82](https://github.com/dawoodkhan82) in [PR 2169](https://github.com/gradio-app/gradio/pull/2169)
* use correct MIME type for js-script file by [@daspartho](https://github.com/daspartho) in [PR 2200](https://github.com/gradio-app/gradio/pull/2200)
* Add accordion component by [@aliabid94](https://github.com/aliabid94) in [PR 2208](https://github.com/gradio-app/gradio/pull/2208)


## Contributors Shoutout:

* [@lamhoangtung](https://github.com/lamhoangtung) made their first contribution in [PR 2176](https://github.com/gradio-app/gradio/pull/2176)
* [@cobryan05](https://github.com/cobryan05) made their first contribution in [PR 2170](https://github.com/gradio-app/gradio/pull/2170)
* [@daspartho](https://github.com/daspartho) made their first contribution in [PR 2200](https://github.com/gradio-app/gradio/pull/2200)

# Version 3.2

## New Features:

### 1. Improvements to Queuing 🥇

We've implemented a brand new queuing system based on **web sockets** instead of HTTP long polling. Among other things, this allows us to manage queue sizes better on Hugging Face Spaces. There are also additional queue-related parameters you can add:

* Now supports concurrent workers (parallelization)
```python
demo = gr.Interface(...)
demo.queue(concurrency_count=3)
demo.launch()
```
* Configure a maximum queue size
```python
demo = gr.Interface(...)
demo.queue(max_size=100)
demo.launch()
```

* If a user closes their tab / browser, they leave the queue, which means the demo will run faster for everyone else

### 2. Fixes to Examples

* Dataframe examples will render properly, and look much clearer in the UI: (thanks to PR #2125)

![Screen Shot 2022-08-30 at 8 29 58 PM](https://user-images.githubusercontent.com/9021060/187586561-d915bafb-f968-4966-b9a2-ef41119692b2.png)

* Image and Video thumbnails are cropped to look neater and more uniform: (thanks to PR #2109)


![Screen Shot 2022-08-30 at 8 32 15 PM](https://user-images.githubusercontent.com/9021060/187586890-56e1e4f0-1b84-42d9-a82f-911772c41030.png)

* Other fixes in PR #2131 and #2064  make it easier to design and use Examples

### 3. Component Fixes 🧱
* Specify the width and height of an image in its style tag (thanks to PR #2133)
```python
components.Image().style(height=260, width=300)
```
* Automatic conversion of videos so they are playable in the browser (thanks to PR #2003). Gradio will check if a video's format is playable  in the browser and, if it isn't, will automatically convert it to a format that is (mp4).
* Pass in a json filepath to the Label component (thanks to PR #2083)
* Randomize the default value of a Slider (thanks to PR #1935)

![slider-random](https://user-images.githubusercontent.com/9021060/187596230-3db9697f-9f4d-42f5-9387-d77573513448.gif)


* Improvements to State in PR #2100

### 4. Ability to Randomize Input Sliders and Reload Data whenever the Page Loads
* In some cases, you want to be able to show a different set of input data to every user as they load the page app. For example, you might want to randomize the value of a "seed" `Slider` input. Or you might want to show a `Textbox` with the current date. We now supporting passing _functions_ as the default value in input components. When you pass in a function, it gets **re-evaluated** every time someone loads the demo, allowing you to reload / change data for different users.

Here's an example loading the current date time into an input Textbox:

```python
import gradio as gr
import datetime

with gr.Blocks() as demo:
    gr.Textbox(datetime.datetime.now)

demo.launch()
```

Note that we don't evaluate the function -- `datetime.datetime.now()` -- we pass in the function itself to get this behavior -- `datetime.datetime.now`

Because randomizing the initial value of `Slider` is a common use case, we've added a `randomize` keyword argument you can use to randomize its initial value:

```python
import gradio as gr
demo = gr.Interface(lambda x:x, gr.Slider(0, 10, randomize=True), "number")
demo.launch()
```

### 5. New Guide 🖊️
* [Gradio and W&B Integration](https://gradio.app/Gradio_and_Wandb_Integration/)


## Full Changelog:

* Reset components to original state by setting value to None by [@freddyaboulton](https://github.com/freddyaboulton) in [PR 2044](https://github.com/gradio-app/gradio/pull/2044)
* Cleaning up the way data is processed for components by [@abidlabs](https://github.com/abidlabs) in [PR 1967](https://github.com/gradio-app/gradio/pull/1967)
* version 3.1.8b by [@abidlabs](https://github.com/abidlabs) in [PR 2063](https://github.com/gradio-app/gradio/pull/2063)
* Wandb guide  by [@AK391](https://github.com/AK391) in [PR 1898](https://github.com/gradio-app/gradio/pull/1898)
* Add a flagging callback to save json files to a hugging face dataset by [@chrisemezue](https://github.com/chrisemezue) in [PR 1821](https://github.com/gradio-app/gradio/pull/1821)
* Add data science demos to landing page by [@freddyaboulton](https://github.com/freddyaboulton) in [PR 2067](https://github.com/gradio-app/gradio/pull/2067)
* Hide time series + xgboost demos by default by [@freddyaboulton](https://github.com/freddyaboulton) in [PR 2079](https://github.com/gradio-app/gradio/pull/2079)
* Encourage people to keep trying when queue full by [@apolinario](https://github.com/apolinario) in [PR 2076](https://github.com/gradio-app/gradio/pull/2076)
* Updated our analytics on creation of Blocks/Interface by [@abidlabs](https://github.com/abidlabs) in [PR 2082](https://github.com/gradio-app/gradio/pull/2082)
* `Label` component now accepts file paths to `.json` files  by [@abidlabs](https://github.com/abidlabs) in [PR 2083](https://github.com/gradio-app/gradio/pull/2083)
* Fix issues related to demos in Spaces by [@abidlabs](https://github.com/abidlabs) in [PR 2086](https://github.com/gradio-app/gradio/pull/2086)
* Fix TimeSeries examples not properly displayed in UI by [@dawoodkhan82](https://github.com/dawoodkhan82) in [PR 2064](https://github.com/gradio-app/gradio/pull/2064)
* Fix infinite requests when doing tab item select by [@freddyaboulton](https://github.com/freddyaboulton) in [PR 2070](https://github.com/gradio-app/gradio/pull/2070)
* Accept deprecated `file` route as well by [@abidlabs](https://github.com/abidlabs) in [PR 2099](https://github.com/gradio-app/gradio/pull/2099)
* Allow frontend method execution on Block.load event by [@codedealer](https://github.com/codedealer) in [PR 2108](https://github.com/gradio-app/gradio/pull/2108)
* Improvements to `State` by [@abidlabs](https://github.com/abidlabs) in [PR 2100](https://github.com/gradio-app/gradio/pull/2100)
* Catch IndexError, KeyError in video_is_playable by [@freddyaboulton](https://github.com/freddyaboulton) in [PR 2113](https://github.com/gradio-app/gradio/pull/2113)
* Fix: Download button does not respect the filepath returned by the function by [@dawoodkhan82](https://github.com/dawoodkhan82) in [PR 2073](https://github.com/gradio-app/gradio/pull/2073)
* Refactoring Layout: Adding column widths, forms, and more. by [@aliabid94](https://github.com/aliabid94) in [PR 2097](https://github.com/gradio-app/gradio/pull/2097)
* Update CONTRIBUTING.md by [@abidlabs](https://github.com/abidlabs) in [PR 2118](https://github.com/gradio-app/gradio/pull/2118)
* 2092 df ex by [@pngwn](https://github.com/pngwn) in [PR 2125](https://github.com/gradio-app/gradio/pull/2125)
* feat(samples table/gallery): Crop thumbs to square by [@ronvoluted](https://github.com/ronvoluted) in [PR 2109](https://github.com/gradio-app/gradio/pull/2109)
* Some enhancements to `gr.Examples` by [@abidlabs](https://github.com/abidlabs) in [PR 2131](https://github.com/gradio-app/gradio/pull/2131)
* Image size fix by [@aliabid94](https://github.com/aliabid94) in [PR 2133](https://github.com/gradio-app/gradio/pull/2133)

## Contributors Shoutout:
* [@chrisemezue](https://github.com/chrisemezue) made their first contribution in [PR 1821](https://github.com/gradio-app/gradio/pull/1821)
* [@apolinario](https://github.com/apolinario) made their first contribution in [PR 2076](https://github.com/gradio-app/gradio/pull/2076)
* [@codedealer](https://github.com/codedealer) made their first contribution in [PR 2108](https://github.com/gradio-app/gradio/pull/2108)

# Version 3.1

## New Features:

### 1.  Embedding Demos on Any Website 💻

With PR #1444, Gradio is now distributed as a web component. This means demos can be natively embedded on websites. You'll just need to add two lines: one to load the gradio javascript, and one to link to the demos backend.

Here's a simple example that embeds the demo from a Hugging Face space:

```html
<script type="module" src="https://gradio.s3-us-west-2.amazonaws.com/3.0.18/gradio.js"></script>
<gradio-app space="abidlabs/pytorch-image-classifier"></gradio-app>
```

But you can also embed demos that are running anywhere, you just need to link the demo to `src` instead of `space`. In fact, all the demos on the gradio website are embedded this way:

<img width="1268" alt="Screen Shot 2022-07-14 at 2 41 44 PM" src="https://user-images.githubusercontent.com/9021060/178997124-b2f05af2-c18f-4716-bf1b-cb971d012636.png">


Read more in the [Embedding Gradio Demos](https://gradio.app/embedding_gradio_demos) guide.

### 2. Reload Mode 👨‍💻

Reload mode helps developers create gradio demos faster by automatically reloading the demo whenever the code changes. It can support development on Python IDEs (VS Code, PyCharm, etc), the terminal, as well as Jupyter notebooks.

If your demo code is in a script named `app.py`, instead of running `python app.py` you can now run `gradio app.py` and that will launch the demo in reload mode:

```bash
Launching in reload mode on: http://127.0.0.1:7860 (Press CTRL+C to quit)
Watching...
WARNING: The --reload flag should not be used in production on Windows.
```

If you're working from a Jupyter or Colab Notebook, use these magic commands instead: `%load_ext gradio` when you import gradio, and `%%blocks` in the top of the cell with the demo code. Here's an example that shows how much faster the development becomes:

![Blocks](https://user-images.githubusercontent.com/9021060/178986488-ed378cc8-5141-4330-ba41-672b676863d0.gif)

### 3. Inpainting Support on `gr.Image()` 🎨

We updated the Image component to add support for inpainting demos. It works by adding `tool="sketch"` as a parameter, that passes both an image and a sketchable mask to your prediction function.

Here's an example from the [LAMA space](https://huggingface.co/spaces/akhaliq/lama):

![FXApVlFVsAALSD-](https://user-images.githubusercontent.com/9021060/178989479-549867c8-7fb0-436a-a97d-1e91c9f5e611.jpeg)

### 4. Markdown and HTML support in Dataframes 🔢

We upgraded the Dataframe component in PR #1684 to support rendering Markdown and HTML inside the cells.

This means you can build Dataframes that look like the following:

![image (8)](https://user-images.githubusercontent.com/9021060/178991233-41cb07a5-e7a3-433e-89b8-319bc78eb9c2.png)


### 5. `gr.Examples()` for Blocks 🧱

We've added the `gr.Examples` component helper to allow you to add examples to any Blocks demo. This class is a wrapper over the `gr.Dataset` component.

<img width="1271" alt="Screen Shot 2022-07-14 at 2 23 50 PM" src="https://user-images.githubusercontent.com/9021060/178992715-c8bc7550-bc3d-4ddc-9fcb-548c159cd153.png">


gr.Examples takes two required parameters:

- `examples` which takes in a nested list
-  `inputs` which takes in a component or list of components

You can read more in the [Examples docs](https://gradio.app/docs/#examples) or the [Adding Examples to your Demos guide](https://gradio.app/adding_examples_to_your_app/).

### 6. Fixes to Audio Streaming

With [PR 1828](https://github.com/gradio-app/gradio/pull/1828) we now hide the status loading animation, as well as remove the echo in streaming. Check out the [stream_audio](https://github.com/gradio-app/gradio/blob/main/demo/stream_audio/run.py) demo for more or read through our [Real Time Speech Recognition](https://gradio.app/real_time_speech_recognition/) guide.

<img width="785" alt="Screen Shot 2022-07-19 at 6 02 35 PM" src="https://user-images.githubusercontent.com/9021060/179808136-9e84502c-f9ee-4f30-b5e9-1086f678fe91.png">


## Full Changelog:

* File component: list multiple files and allow for download #1446 by [@dawoodkhan82](https://github.com/dawoodkhan82) in [PR 1681](https://github.com/gradio-app/gradio/pull/1681)
* Add ColorPicker to docs by [@freddyaboulton](https://github.com/freddyaboulton) in [PR 1768](https://github.com/gradio-app/gradio/pull/1768)
* Mock out requests in TestRequest unit tests by [@freddyaboulton](https://github.com/freddyaboulton) in [PR 1794](https://github.com/gradio-app/gradio/pull/1794)
* Add requirements.txt and test_files to source dist by [@freddyaboulton](https://github.com/freddyaboulton) in [PR 1817](https://github.com/gradio-app/gradio/pull/1817)
* refactor: f-string for tunneling.py by [@nhankiet](https://github.com/nhankiet) in [PR 1819](https://github.com/gradio-app/gradio/pull/1819)
* Miscellaneous formatting improvements to website by [@aliabd](https://github.com/aliabd) in [PR 1754](https://github.com/gradio-app/gradio/pull/1754)
* `integrate()` method moved to `Blocks` by [@abidlabs](https://github.com/abidlabs) in [PR 1776](https://github.com/gradio-app/gradio/pull/1776)
* Add python-3.7 tests by [@freddyaboulton](https://github.com/freddyaboulton) in [PR 1818](https://github.com/gradio-app/gradio/pull/1818)
* Copy test dir in website dockers by [@aliabd](https://github.com/aliabd) in [PR 1827](https://github.com/gradio-app/gradio/pull/1827)
* Add info to docs on how to set default values for components by [@freddyaboulton](https://github.com/freddyaboulton) in [PR 1788](https://github.com/gradio-app/gradio/pull/1788)
* Embedding Components on Docs by [@aliabd](https://github.com/aliabd) in [PR 1726](https://github.com/gradio-app/gradio/pull/1726)
* Remove usage of deprecated gr.inputs and gr.outputs from website by [@freddyaboulton](https://github.com/freddyaboulton) in [PR 1796](https://github.com/gradio-app/gradio/pull/1796)
* Some cleanups to the docs page by [@abidlabs](https://github.com/abidlabs) in [PR 1822](https://github.com/gradio-app/gradio/pull/1822)

## Contributors Shoutout:
* [@nhankiet](https://github.com/nhankiet) made their first contribution in [PR 1819](https://github.com/gradio-app/gradio/pull/1819)

# Version 3.0

### 🔥 Gradio 3.0 is the biggest update to the library, ever.

## New Features:

### 1.  Blocks 🧱

Blocks is a new, low-level API that allows you to have full control over the data flows and layout of your application. It allows you to build very complex, multi-step applications. For example, you might want to:

* Group together related demos as multiple tabs in one web app
* Change the layout of your demo instead of just having all of the inputs on the left and outputs on the right
* Have multi-step interfaces, in which the output of one model becomes the input to the next model, or have more flexible data flows in general
* Change a component's properties (for example, the choices in a Dropdown) or its visibility based on user input

Here's a simple example that creates the demo below it:

```python
import gradio as gr

def update(name):
    return f"Welcome to Gradio, {name}!"

demo = gr.Blocks()

with demo:
    gr.Markdown(
    """
    # Hello World!
    Start typing below to see the output.
    """)
    inp = gr.Textbox(placeholder="What is your name?")
    out = gr.Textbox()

    inp.change(fn=update,
               inputs=inp,
               outputs=out)

demo.launch()
```

![hello-blocks](https://user-images.githubusercontent.com/9021060/168684108-78cbd24b-e6bd-4a04-a8d9-20d535203434.gif)


Read our [Introduction to Blocks](http://gradio.app/introduction_to_blocks/) guide for more, and join the 🎈 [Gradio Blocks Party](https://huggingface.co/spaces/Gradio-Blocks/README)!


### 2. Our Revamped Design 🎨

We've upgraded our design across the entire library: from components, and layouts all the way to dark mode.

![kitchen_sink](https://user-images.githubusercontent.com/9021060/168686333-7a6e3096-3e23-4309-abf2-5cd7736e0463.gif)


### 3. A New Website 💻

We've upgraded [gradio.app](https://gradio.app) to make it cleaner, faster and easier to use. Our docs now come with components and demos embedded directly on the page. So you can quickly get up to speed with what you're looking for.

![website](https://user-images.githubusercontent.com/9021060/168687191-10d6a3bd-101f-423a-8193-48f47a5e077d.gif)


### 4. New Components: Model3D, Dataset, and More..

We've introduced a lot of new components in `3.0`, including `Model3D`, `Dataset`, `Markdown`, `Button` and `Gallery`. You can find all the components and play around with them [here](https://gradio.app/docs/#components).


![Model3d](https://user-images.githubusercontent.com/9021060/168689062-6ad77151-8cc5-467d-916c-f7c78e52ec0c.gif)

## Full Changelog:

* Gradio dash fe by [@pngwn](https://github.com/pngwn) in [PR 807](https://github.com/gradio-app/gradio/pull/807)
* Blocks components by [@FarukOzderim](https://github.com/FarukOzderim) in [PR 765](https://github.com/gradio-app/gradio/pull/765)
* Blocks components V2 by [@FarukOzderim](https://github.com/FarukOzderim) in [PR 843](https://github.com/gradio-app/gradio/pull/843)
* Blocks-Backend-Events by [@FarukOzderim](https://github.com/FarukOzderim) in [PR 844](https://github.com/gradio-app/gradio/pull/844)
* Interfaces from Blocks by [@aliabid94](https://github.com/aliabid94) in [PR 849](https://github.com/gradio-app/gradio/pull/849)
* Blocks dev by [@aliabid94](https://github.com/aliabid94) in [PR 853](https://github.com/gradio-app/gradio/pull/853)
* Started updating demos to use the new `gradio.components` syntax by [@abidlabs](https://github.com/abidlabs) in [PR 848](https://github.com/gradio-app/gradio/pull/848)
* add test infra + add browser tests to CI by [@pngwn](https://github.com/pngwn) in [PR 852](https://github.com/gradio-app/gradio/pull/852)
* 854 textbox by [@pngwn](https://github.com/pngwn) in [PR 859](https://github.com/gradio-app/gradio/pull/859)
* Getting old Python unit tests to pass on `blocks-dev` by [@abidlabs](https://github.com/abidlabs) in [PR 861](https://github.com/gradio-app/gradio/pull/861)
* initialise chatbot with empty array of messages by [@pngwn](https://github.com/pngwn) in [PR 867](https://github.com/gradio-app/gradio/pull/867)
* add test for output to input by [@pngwn](https://github.com/pngwn) in [PR 866](https://github.com/gradio-app/gradio/pull/866)
* More Interface -> Blocks features by [@aliabid94](https://github.com/aliabid94) in [PR 864](https://github.com/gradio-app/gradio/pull/864)
* Fixing external.py in blocks-dev to reflect the new HF Spaces paths by [@abidlabs](https://github.com/abidlabs) in [PR 879](https://github.com/gradio-app/gradio/pull/879)
* backend_default_value_refactoring by [@FarukOzderim](https://github.com/FarukOzderim) in [PR 871](https://github.com/gradio-app/gradio/pull/871)
* fix default_value  by [@pngwn](https://github.com/pngwn) in [PR 869](https://github.com/gradio-app/gradio/pull/869)
* fix buttons by [@aliabid94](https://github.com/aliabid94) in [PR 883](https://github.com/gradio-app/gradio/pull/883)
* Checking and updating more demos to use 3.0 syntax by [@abidlabs](https://github.com/abidlabs) in [PR 892](https://github.com/gradio-app/gradio/pull/892)
* Blocks Tests by [@FarukOzderim](https://github.com/FarukOzderim) in [PR 902](https://github.com/gradio-app/gradio/pull/902)
* Interface fix by [@pngwn](https://github.com/pngwn) in [PR 901](https://github.com/gradio-app/gradio/pull/901)
* Quick fix: Issue 893 by [@dawoodkhan82](https://github.com/dawoodkhan82) in [PR 907](https://github.com/gradio-app/gradio/pull/907)
* 3d Image Component by [@dawoodkhan82](https://github.com/dawoodkhan82) in [PR 775](https://github.com/gradio-app/gradio/pull/775)
* fix endpoint url in prod by [@pngwn](https://github.com/pngwn) in [PR 911](https://github.com/gradio-app/gradio/pull/911)
* rename Model3d to Image3D by [@dawoodkhan82](https://github.com/dawoodkhan82) in [PR 912](https://github.com/gradio-app/gradio/pull/912)
* update pypi to 2.9.1 by [@abidlabs](https://github.com/abidlabs) in [PR 916](https://github.com/gradio-app/gradio/pull/916)
* blocks-with-fix by [@FarukOzderim](https://github.com/FarukOzderim) in [PR 917](https://github.com/gradio-app/gradio/pull/917)
* Restore Interpretation, Live, Auth, Queueing by [@aliabid94](https://github.com/aliabid94) in [PR 915](https://github.com/gradio-app/gradio/pull/915)
* Allow `Blocks` instances to be used like a `Block` in other `Blocks` by [@abidlabs](https://github.com/abidlabs) in [PR 919](https://github.com/gradio-app/gradio/pull/919)
* Redesign 1 by [@pngwn](https://github.com/pngwn) in [PR 918](https://github.com/gradio-app/gradio/pull/918)
* blocks-components-tests by [@FarukOzderim](https://github.com/FarukOzderim) in [PR 904](https://github.com/gradio-app/gradio/pull/904)
* fix unit + browser tests by [@pngwn](https://github.com/pngwn) in [PR 926](https://github.com/gradio-app/gradio/pull/926)
* blocks-move-test-data by [@FarukOzderim](https://github.com/FarukOzderim) in [PR 927](https://github.com/gradio-app/gradio/pull/927)
* remove debounce from form inputs by [@pngwn](https://github.com/pngwn) in [PR 932](https://github.com/gradio-app/gradio/pull/932)
* reimplement webcam video by [@pngwn](https://github.com/pngwn) in [PR 928](https://github.com/gradio-app/gradio/pull/928)
* blocks-move-test-data by [@FarukOzderim](https://github.com/FarukOzderim) in [PR 941](https://github.com/gradio-app/gradio/pull/941)
* allow audio components to take a string value by [@pngwn](https://github.com/pngwn) in [PR 930](https://github.com/gradio-app/gradio/pull/930)
* static mode for textbox by [@pngwn](https://github.com/pngwn) in [PR 929](https://github.com/gradio-app/gradio/pull/929)
* fix file upload text by [@pngwn](https://github.com/pngwn) in [PR 931](https://github.com/gradio-app/gradio/pull/931)
* tabbed-interface-rewritten by [@FarukOzderim](https://github.com/FarukOzderim) in [PR 958](https://github.com/gradio-app/gradio/pull/958)
* Gan demo fix by [@abidlabs](https://github.com/abidlabs) in [PR 965](https://github.com/gradio-app/gradio/pull/965)
* Blocks analytics by [@abidlabs](https://github.com/abidlabs) in [PR 947](https://github.com/gradio-app/gradio/pull/947)
* Blocks page load by [@FarukOzderim](https://github.com/FarukOzderim) in [PR 963](https://github.com/gradio-app/gradio/pull/963)
* add frontend for page load events by [@pngwn](https://github.com/pngwn) in [PR 967](https://github.com/gradio-app/gradio/pull/967)
* fix i18n and some tweaks by [@pngwn](https://github.com/pngwn) in [PR 966](https://github.com/gradio-app/gradio/pull/966)
* add jinja2 to reqs by [@FarukOzderim](https://github.com/FarukOzderim) in [PR 969](https://github.com/gradio-app/gradio/pull/969)
* Cleaning up `Launchable()` by [@abidlabs](https://github.com/abidlabs) in [PR 968](https://github.com/gradio-app/gradio/pull/968)
* Fix #944 by [@FarukOzderim](https://github.com/FarukOzderim) in [PR 971](https://github.com/gradio-app/gradio/pull/971)
* New Blocks Demo: neural instrument cloning by [@abidlabs](https://github.com/abidlabs) in [PR 975](https://github.com/gradio-app/gradio/pull/975)
* Add huggingface_hub client library by [@FarukOzderim](https://github.com/FarukOzderim) in [PR 973](https://github.com/gradio-app/gradio/pull/973)
* State and variables by [@aliabid94](https://github.com/aliabid94) in [PR 977](https://github.com/gradio-app/gradio/pull/977)
* update-components by [@FarukOzderim](https://github.com/FarukOzderim) in [PR 986](https://github.com/gradio-app/gradio/pull/986)
* ensure dataframe updates as expected by [@pngwn](https://github.com/pngwn) in [PR 981](https://github.com/gradio-app/gradio/pull/981)
* test-guideline by [@FarukOzderim](https://github.com/FarukOzderim) in [PR 990](https://github.com/gradio-app/gradio/pull/990)
* Issue #785: add footer by [@dawoodkhan82](https://github.com/dawoodkhan82) in [PR 972](https://github.com/gradio-app/gradio/pull/972)
* indentation fix by [@abidlabs](https://github.com/abidlabs) in [PR 993](https://github.com/gradio-app/gradio/pull/993)
* missing quote by [@aliabd](https://github.com/aliabd) in [PR 996](https://github.com/gradio-app/gradio/pull/996)
* added interactive parameter to components by [@abidlabs](https://github.com/abidlabs) in [PR 992](https://github.com/gradio-app/gradio/pull/992)
* custom-components by [@FarukOzderim](https://github.com/FarukOzderim) in [PR 985](https://github.com/gradio-app/gradio/pull/985)
* Refactor component shortcuts by [@FarukOzderim](https://github.com/FarukOzderim) in [PR 995](https://github.com/gradio-app/gradio/pull/995)
* Plot Component by [@dawoodkhan82](https://github.com/dawoodkhan82) in [PR 805](https://github.com/gradio-app/gradio/pull/805)
* updated PyPi version to 2.9.2 by [@abidlabs](https://github.com/abidlabs) in [PR 1002](https://github.com/gradio-app/gradio/pull/1002)
* Release 2.9.3 by [@abidlabs](https://github.com/abidlabs) in [PR 1003](https://github.com/gradio-app/gradio/pull/1003)
* Image3D Examples Fix by [@dawoodkhan82](https://github.com/dawoodkhan82) in [PR 1001](https://github.com/gradio-app/gradio/pull/1001)
* release 2.9.4 by [@abidlabs](https://github.com/abidlabs) in [PR 1006](https://github.com/gradio-app/gradio/pull/1006)
* templates import hotfix by [@FarukOzderim](https://github.com/FarukOzderim) in [PR 1008](https://github.com/gradio-app/gradio/pull/1008)
* Progress indicator bar by [@aliabid94](https://github.com/aliabid94) in [PR 997](https://github.com/gradio-app/gradio/pull/997)
* Fixed image input for absolute path by [@JefferyChiang](https://github.com/JefferyChiang) in [PR 1004](https://github.com/gradio-app/gradio/pull/1004)
* Model3D + Plot Components by [@dawoodkhan82](https://github.com/dawoodkhan82) in [PR 1010](https://github.com/gradio-app/gradio/pull/1010)
* Gradio Guides: Creating CryptoPunks with GANs by [@NimaBoscarino](https://github.com/NimaBoscarino) in [PR 1000](https://github.com/gradio-app/gradio/pull/1000)
* [BIG PR] Gradio blocks & redesigned components by [@abidlabs](https://github.com/abidlabs) in [PR 880](https://github.com/gradio-app/gradio/pull/880)
* fixed failing test on main by [@abidlabs](https://github.com/abidlabs) in [PR 1023](https://github.com/gradio-app/gradio/pull/1023)
* Use smaller ASR model in external test by [@abidlabs](https://github.com/abidlabs) in [PR 1024](https://github.com/gradio-app/gradio/pull/1024)
* updated PyPi version to 2.9.0b by [@abidlabs](https://github.com/abidlabs) in [PR 1026](https://github.com/gradio-app/gradio/pull/1026)
* Fixing import issues so that the package successfully installs on colab notebooks by [@abidlabs](https://github.com/abidlabs) in [PR 1027](https://github.com/gradio-app/gradio/pull/1027)
* Update website tracker slackbot  by [@aliabd](https://github.com/aliabd) in [PR 1037](https://github.com/gradio-app/gradio/pull/1037)
* textbox-autoheight by [@FarukOzderim](https://github.com/FarukOzderim) in [PR 1009](https://github.com/gradio-app/gradio/pull/1009)
* Model3D Examples fixes by [@dawoodkhan82](https://github.com/dawoodkhan82) in [PR 1035](https://github.com/gradio-app/gradio/pull/1035)
* GAN Gradio Guide: Adjustments to iframe heights by [@NimaBoscarino](https://github.com/NimaBoscarino) in [PR 1042](https://github.com/gradio-app/gradio/pull/1042)
* added better default labels to form components by [@abidlabs](https://github.com/abidlabs) in [PR 1040](https://github.com/gradio-app/gradio/pull/1040)
* Slackbot web tracker fix by [@aliabd](https://github.com/aliabd) in [PR 1043](https://github.com/gradio-app/gradio/pull/1043)
* Plot fixes by [@dawoodkhan82](https://github.com/dawoodkhan82) in [PR 1044](https://github.com/gradio-app/gradio/pull/1044)
* Small fixes to the demos by [@abidlabs](https://github.com/abidlabs) in [PR 1030](https://github.com/gradio-app/gradio/pull/1030)
* fixing demo issue with website by [@aliabd](https://github.com/aliabd) in [PR 1047](https://github.com/gradio-app/gradio/pull/1047)
* [hotfix] HighlightedText by [@aliabid94](https://github.com/aliabid94) in [PR 1046](https://github.com/gradio-app/gradio/pull/1046)
* Update text by [@ronvoluted](https://github.com/ronvoluted) in [PR 1050](https://github.com/gradio-app/gradio/pull/1050)
* Update CONTRIBUTING.md by [@FarukOzderim](https://github.com/FarukOzderim) in [PR 1052](https://github.com/gradio-app/gradio/pull/1052)
* fix(ui): Increase contrast for footer by [@ronvoluted](https://github.com/ronvoluted) in [PR 1048](https://github.com/gradio-app/gradio/pull/1048)
* UI design update by [@gary149](https://github.com/gary149) in [PR 1041](https://github.com/gradio-app/gradio/pull/1041)
* updated PyPi version to 2.9.0b8 by [@abidlabs](https://github.com/abidlabs) in [PR 1059](https://github.com/gradio-app/gradio/pull/1059)
* Running, testing, and fixing demos by [@abidlabs](https://github.com/abidlabs) in [PR 1060](https://github.com/gradio-app/gradio/pull/1060)
* Form layout by [@pngwn](https://github.com/pngwn) in [PR 1054](https://github.com/gradio-app/gradio/pull/1054)
* inputless-interfaces by [@FarukOzderim](https://github.com/FarukOzderim) in [PR 1038](https://github.com/gradio-app/gradio/pull/1038)
* Update PULL_REQUEST_TEMPLATE.md by [@FarukOzderim](https://github.com/FarukOzderim) in [PR 1068](https://github.com/gradio-app/gradio/pull/1068)
* Upgrading node memory to 4gb in website Docker by [@aliabd](https://github.com/aliabd) in [PR 1069](https://github.com/gradio-app/gradio/pull/1069)
* Website reload error by [@aliabd](https://github.com/aliabd) in [PR 1079](https://github.com/gradio-app/gradio/pull/1079)
* fixed favicon issue by [@abidlabs](https://github.com/abidlabs) in [PR 1064](https://github.com/gradio-app/gradio/pull/1064)
* remove-queue-from-events by [@FarukOzderim](https://github.com/FarukOzderim) in [PR 1056](https://github.com/gradio-app/gradio/pull/1056)
* Enable vertex colors for OBJs files by [@radames](https://github.com/radames) in [PR 1074](https://github.com/gradio-app/gradio/pull/1074)
* Dark text by [@ronvoluted](https://github.com/ronvoluted) in [PR 1049](https://github.com/gradio-app/gradio/pull/1049)
* Scroll to output by [@pngwn](https://github.com/pngwn) in [PR 1077](https://github.com/gradio-app/gradio/pull/1077)
* Explicitly list pnpm version 6 in contributing guide by [@freddyaboulton](https://github.com/freddyaboulton) in [PR 1085](https://github.com/gradio-app/gradio/pull/1085)
* hotfix for encrypt issue by [@abidlabs](https://github.com/abidlabs) in [PR 1096](https://github.com/gradio-app/gradio/pull/1096)
* Release 2.9b9 by [@abidlabs](https://github.com/abidlabs) in [PR 1098](https://github.com/gradio-app/gradio/pull/1098)
* tweak node circleci settings by [@pngwn](https://github.com/pngwn) in [PR 1091](https://github.com/gradio-app/gradio/pull/1091)
* Website Reload Error by [@aliabd](https://github.com/aliabd) in [PR 1099](https://github.com/gradio-app/gradio/pull/1099)
* Website Reload: README in demos docker by [@aliabd](https://github.com/aliabd) in [PR 1100](https://github.com/gradio-app/gradio/pull/1100)
* Flagging fixes by [@abidlabs](https://github.com/abidlabs) in [PR 1081](https://github.com/gradio-app/gradio/pull/1081)
* Backend for optional labels by [@abidlabs](https://github.com/abidlabs) in [PR 1080](https://github.com/gradio-app/gradio/pull/1080)
* Optional labels fe by [@pngwn](https://github.com/pngwn) in [PR 1105](https://github.com/gradio-app/gradio/pull/1105)
* clean-deprecated-parameters by [@FarukOzderim](https://github.com/FarukOzderim) in [PR 1090](https://github.com/gradio-app/gradio/pull/1090)
* Blocks rendering fix by [@abidlabs](https://github.com/abidlabs) in [PR 1102](https://github.com/gradio-app/gradio/pull/1102)
* Redos #1106 by [@abidlabs](https://github.com/abidlabs) in [PR 1112](https://github.com/gradio-app/gradio/pull/1112)
* Interface types: handle input-only, output-only, and unified interfaces by [@abidlabs](https://github.com/abidlabs) in [PR 1108](https://github.com/gradio-app/gradio/pull/1108)
* Hotfix + New pypi release 2.9b11 by [@abidlabs](https://github.com/abidlabs) in [PR 1118](https://github.com/gradio-app/gradio/pull/1118)
* issue-checkbox by [@FarukOzderim](https://github.com/FarukOzderim) in [PR 1122](https://github.com/gradio-app/gradio/pull/1122)
* issue-checkbox-hotfix by [@FarukOzderim](https://github.com/FarukOzderim) in [PR 1127](https://github.com/gradio-app/gradio/pull/1127)
* Fix demos in website by [@aliabd](https://github.com/aliabd) in [PR 1130](https://github.com/gradio-app/gradio/pull/1130)
* Guide for Gradio ONNX model zoo on Huggingface by [@AK391](https://github.com/AK391) in [PR 1073](https://github.com/gradio-app/gradio/pull/1073)
* ONNX guide fixes by [@aliabd](https://github.com/aliabd) in [PR 1131](https://github.com/gradio-app/gradio/pull/1131)
* Stacked form inputs css by [@gary149](https://github.com/gary149) in [PR 1134](https://github.com/gradio-app/gradio/pull/1134)
* made default value in textbox empty string by [@abidlabs](https://github.com/abidlabs) in [PR 1135](https://github.com/gradio-app/gradio/pull/1135)
* Examples UI by [@gary149](https://github.com/gary149) in [PR 1121](https://github.com/gradio-app/gradio/pull/1121)
* Chatbot custom color support by [@dawoodkhan82](https://github.com/dawoodkhan82) in [PR 1092](https://github.com/gradio-app/gradio/pull/1092)
* highlighted text colors by [@pngwn](https://github.com/pngwn) in [PR 1119](https://github.com/gradio-app/gradio/pull/1119)
* pin to pnpm 6 for now by [@pngwn](https://github.com/pngwn) in [PR 1147](https://github.com/gradio-app/gradio/pull/1147)
* Restore queue in Blocks by [@aliabid94](https://github.com/aliabid94) in [PR 1137](https://github.com/gradio-app/gradio/pull/1137)
* add select event for tabitems by [@pngwn](https://github.com/pngwn) in [PR 1154](https://github.com/gradio-app/gradio/pull/1154)
* max_lines + autoheight for textbox by [@pngwn](https://github.com/pngwn) in [PR 1153](https://github.com/gradio-app/gradio/pull/1153)
* use color palette for chatbot by [@pngwn](https://github.com/pngwn) in [PR 1152](https://github.com/gradio-app/gradio/pull/1152)
* Timeseries improvements by [@pngwn](https://github.com/pngwn) in [PR 1149](https://github.com/gradio-app/gradio/pull/1149)
* move styling for interface panels to frontend by [@pngwn](https://github.com/pngwn) in [PR 1146](https://github.com/gradio-app/gradio/pull/1146)
* html tweaks by [@pngwn](https://github.com/pngwn) in [PR 1145](https://github.com/gradio-app/gradio/pull/1145)
* Issue #768: Support passing none to resize and crop image by [@dawoodkhan82](https://github.com/dawoodkhan82) in [PR 1144](https://github.com/gradio-app/gradio/pull/1144)
* image gallery component + img css by [@aliabid94](https://github.com/aliabid94) in [PR 1140](https://github.com/gradio-app/gradio/pull/1140)
* networking tweak by [@abidlabs](https://github.com/abidlabs) in [PR 1143](https://github.com/gradio-app/gradio/pull/1143)
* Allow enabling queue per event listener by [@aliabid94](https://github.com/aliabid94) in [PR 1155](https://github.com/gradio-app/gradio/pull/1155)
* config hotfix and v. 2.9b23 by [@abidlabs](https://github.com/abidlabs) in [PR 1158](https://github.com/gradio-app/gradio/pull/1158)
* Custom JS calls by [@aliabid94](https://github.com/aliabid94) in [PR 1082](https://github.com/gradio-app/gradio/pull/1082)
* Small fixes: queue default fix, ffmpeg installation message by [@abidlabs](https://github.com/abidlabs) in [PR 1159](https://github.com/gradio-app/gradio/pull/1159)
* formatting by [@abidlabs](https://github.com/abidlabs) in [PR 1161](https://github.com/gradio-app/gradio/pull/1161)
* enable flex grow for gr-box by [@radames](https://github.com/radames) in [PR 1165](https://github.com/gradio-app/gradio/pull/1165)
* 1148 loading by [@pngwn](https://github.com/pngwn) in [PR 1164](https://github.com/gradio-app/gradio/pull/1164)
* Put enable_queue kwarg back in launch() by [@aliabid94](https://github.com/aliabid94) in [PR 1167](https://github.com/gradio-app/gradio/pull/1167)
* A few small fixes by [@abidlabs](https://github.com/abidlabs) in [PR 1171](https://github.com/gradio-app/gradio/pull/1171)
* Hotfix for dropdown component by [@abidlabs](https://github.com/abidlabs) in [PR 1172](https://github.com/gradio-app/gradio/pull/1172)
* use secondary buttons in interface by [@pngwn](https://github.com/pngwn) in [PR 1173](https://github.com/gradio-app/gradio/pull/1173)
* 1183 component height by [@pngwn](https://github.com/pngwn) in [PR 1185](https://github.com/gradio-app/gradio/pull/1185)
* 962 dataframe by [@pngwn](https://github.com/pngwn) in [PR 1186](https://github.com/gradio-app/gradio/pull/1186)
* update-contributing by [@FarukOzderim](https://github.com/FarukOzderim) in [PR 1188](https://github.com/gradio-app/gradio/pull/1188)
* Table tweaks by [@pngwn](https://github.com/pngwn) in [PR 1195](https://github.com/gradio-app/gradio/pull/1195)
* wrap tab content in column by [@pngwn](https://github.com/pngwn) in [PR 1200](https://github.com/gradio-app/gradio/pull/1200)
* WIP: Add dark mode support by [@gary149](https://github.com/gary149) in [PR 1187](https://github.com/gradio-app/gradio/pull/1187)
* Restored /api/predict/ endpoint for Interfaces by [@abidlabs](https://github.com/abidlabs) in [PR 1199](https://github.com/gradio-app/gradio/pull/1199)
* hltext-label by [@pngwn](https://github.com/pngwn) in [PR 1204](https://github.com/gradio-app/gradio/pull/1204)
* add copy functionality to json by [@pngwn](https://github.com/pngwn) in [PR 1205](https://github.com/gradio-app/gradio/pull/1205)
* Update component config by [@aliabid94](https://github.com/aliabid94) in [PR 1089](https://github.com/gradio-app/gradio/pull/1089)
* fix placeholder prompt by [@pngwn](https://github.com/pngwn) in [PR 1215](https://github.com/gradio-app/gradio/pull/1215)
* ensure webcam video value is propogated correctly by [@pngwn](https://github.com/pngwn) in [PR 1218](https://github.com/gradio-app/gradio/pull/1218)
* Automatic word-break in highlighted text, combine_adjacent support by [@aliabid94](https://github.com/aliabid94) in [PR 1209](https://github.com/gradio-app/gradio/pull/1209)
* async-function-support by [@FarukOzderim](https://github.com/FarukOzderim) in [PR 1190](https://github.com/gradio-app/gradio/pull/1190)
* Sharing fix for assets by [@aliabid94](https://github.com/aliabid94) in [PR 1208](https://github.com/gradio-app/gradio/pull/1208)
* Hotfixes for course demos by [@abidlabs](https://github.com/abidlabs) in [PR 1222](https://github.com/gradio-app/gradio/pull/1222)
* Allow Custom CSS by [@aliabid94](https://github.com/aliabid94) in [PR 1170](https://github.com/gradio-app/gradio/pull/1170)
* share-hotfix by [@FarukOzderim](https://github.com/FarukOzderim) in [PR 1226](https://github.com/gradio-app/gradio/pull/1226)
* tweaks by [@pngwn](https://github.com/pngwn) in [PR 1229](https://github.com/gradio-app/gradio/pull/1229)
* white space for class concatenation by [@radames](https://github.com/radames) in [PR 1228](https://github.com/gradio-app/gradio/pull/1228)
* Tweaks by [@pngwn](https://github.com/pngwn) in [PR 1230](https://github.com/gradio-app/gradio/pull/1230)
* css tweaks by [@pngwn](https://github.com/pngwn) in [PR 1235](https://github.com/gradio-app/gradio/pull/1235)
* ensure defaults height match for media inputs by [@pngwn](https://github.com/pngwn) in [PR 1236](https://github.com/gradio-app/gradio/pull/1236)
* Default Label label value by [@radames](https://github.com/radames) in [PR 1239](https://github.com/gradio-app/gradio/pull/1239)
* update-shortcut-syntax by [@FarukOzderim](https://github.com/FarukOzderim) in [PR 1234](https://github.com/gradio-app/gradio/pull/1234)
* Update version.txt by [@FarukOzderim](https://github.com/FarukOzderim) in [PR 1244](https://github.com/gradio-app/gradio/pull/1244)
* Layout bugs by [@pngwn](https://github.com/pngwn) in [PR 1246](https://github.com/gradio-app/gradio/pull/1246)
* Update demo by [@FarukOzderim](https://github.com/FarukOzderim) in [PR 1253](https://github.com/gradio-app/gradio/pull/1253)
* Button default name by [@FarukOzderim](https://github.com/FarukOzderim) in [PR 1243](https://github.com/gradio-app/gradio/pull/1243)
* Labels spacing by [@gary149](https://github.com/gary149) in [PR 1254](https://github.com/gradio-app/gradio/pull/1254)
* add global loader for gradio app by [@pngwn](https://github.com/pngwn) in [PR 1251](https://github.com/gradio-app/gradio/pull/1251)
* ui apis for dalle-mini by [@pngwn](https://github.com/pngwn) in [PR 1258](https://github.com/gradio-app/gradio/pull/1258)
* Add precision to Number, backend only by [@freddyaboulton](https://github.com/freddyaboulton) in [PR 1125](https://github.com/gradio-app/gradio/pull/1125)
* Website Design Changes by [@abidlabs](https://github.com/abidlabs) in [PR 1015](https://github.com/gradio-app/gradio/pull/1015)
* Small fixes for multiple demos compatible with 3.0 by [@radames](https://github.com/radames) in [PR 1257](https://github.com/gradio-app/gradio/pull/1257)
* Issue #1160: Model 3D component not destroyed correctly by [@dawoodkhan82](https://github.com/dawoodkhan82) in [PR 1219](https://github.com/gradio-app/gradio/pull/1219)
* Fixes to components by [@abidlabs](https://github.com/abidlabs) in [PR 1260](https://github.com/gradio-app/gradio/pull/1260)
* layout docs by [@abidlabs](https://github.com/abidlabs) in [PR 1263](https://github.com/gradio-app/gradio/pull/1263)
* Static forms by [@pngwn](https://github.com/pngwn) in [PR 1264](https://github.com/gradio-app/gradio/pull/1264)
* Cdn assets by [@pngwn](https://github.com/pngwn) in [PR 1265](https://github.com/gradio-app/gradio/pull/1265)
* update logo by [@gary149](https://github.com/gary149) in [PR 1266](https://github.com/gradio-app/gradio/pull/1266)
* fix slider by [@aliabid94](https://github.com/aliabid94) in [PR 1268](https://github.com/gradio-app/gradio/pull/1268)
* maybe fix auth in iframes by [@pngwn](https://github.com/pngwn) in [PR 1261](https://github.com/gradio-app/gradio/pull/1261)
* Improves "Getting Started" guide by [@abidlabs](https://github.com/abidlabs) in [PR 1269](https://github.com/gradio-app/gradio/pull/1269)
* Add embedded demos to website by [@aliabid94](https://github.com/aliabid94) in [PR 1270](https://github.com/gradio-app/gradio/pull/1270)
* Label hotfixes by [@abidlabs](https://github.com/abidlabs) in [PR 1281](https://github.com/gradio-app/gradio/pull/1281)
* General tweaks by [@pngwn](https://github.com/pngwn) in [PR 1276](https://github.com/gradio-app/gradio/pull/1276)
* only affect links within the document by [@pngwn](https://github.com/pngwn) in [PR 1282](https://github.com/gradio-app/gradio/pull/1282)
* release 3.0b9 by [@abidlabs](https://github.com/abidlabs) in [PR 1283](https://github.com/gradio-app/gradio/pull/1283)
* Dm by [@pngwn](https://github.com/pngwn) in [PR 1284](https://github.com/gradio-app/gradio/pull/1284)
* Website fixes by [@aliabd](https://github.com/aliabd) in [PR 1286](https://github.com/gradio-app/gradio/pull/1286)
* Create Streamables by [@aliabid94](https://github.com/aliabid94) in [PR 1279](https://github.com/gradio-app/gradio/pull/1279)
* ensure table works on mobile by [@pngwn](https://github.com/pngwn) in [PR 1277](https://github.com/gradio-app/gradio/pull/1277)
* changes by [@aliabid94](https://github.com/aliabid94) in [PR 1287](https://github.com/gradio-app/gradio/pull/1287)
* demo alignment on landing page by [@aliabd](https://github.com/aliabd) in [PR 1288](https://github.com/gradio-app/gradio/pull/1288)
* New meta img by [@aliabd](https://github.com/aliabd) in [PR 1289](https://github.com/gradio-app/gradio/pull/1289)
* updated PyPi version to 3.0 by [@abidlabs](https://github.com/abidlabs) in [PR 1290](https://github.com/gradio-app/gradio/pull/1290)
* Fix site by [@aliabid94](https://github.com/aliabid94) in [PR 1291](https://github.com/gradio-app/gradio/pull/1291)
* Mobile responsive guides by [@aliabd](https://github.com/aliabd) in [PR 1293](https://github.com/gradio-app/gradio/pull/1293)
* Update readme by [@abidlabs](https://github.com/abidlabs) in [PR 1292](https://github.com/gradio-app/gradio/pull/1292)
* gif by [@abidlabs](https://github.com/abidlabs) in [PR 1296](https://github.com/gradio-app/gradio/pull/1296)

## Contributors Shoutout:

* [@JefferyChiang](https://github.com/JefferyChiang) made their first contribution in [PR 1004](https://github.com/gradio-app/gradio/pull/1004)
* [@NimaBoscarino](https://github.com/NimaBoscarino) made their first contribution in [PR 1000](https://github.com/gradio-app/gradio/pull/1000)
* [@ronvoluted](https://github.com/ronvoluted) made their first contribution in [PR 1050](https://github.com/gradio-app/gradio/pull/1050)
* [@radames](https://github.com/radames) made their first contribution in [PR 1074](https://github.com/gradio-app/gradio/pull/1074)
* [@freddyaboulton](https://github.com/freddyaboulton) made their first contribution in [PR 1085](https://github.com/gradio-app/gradio/pull/1085)<|MERGE_RESOLUTION|>--- conflicted
+++ resolved
@@ -4,11 +4,8 @@
 No changes to highlight.
 
 ## Bug Fixes:
-<<<<<<< HEAD
+- Ensure uploaded images are always shown in the sketch tool by [@pngwn](https://github.com/pngwn) in [PR 3386](https://github.com/gradio-app/gradio/pull/3386)
 - Use `huggingface_hub` to send telemetry on `interface` and `blocks`; eventaully to replace segment by [@dawoodkhan82](https://github.com/dawoodkhan82) in [PR 3342](https://github.com/gradio-app/gradio/pull/3342)
-=======
-- Ensure uploaded images are always shown in the sketch tool by [@pngwn](https://github.com/pngwn) in [PR 3386](https://github.com/gradio-app/gradio/pull/3386)
->>>>>>> fc39cbdd
 
 ## Documentation Changes:
 No changes to highlight.
