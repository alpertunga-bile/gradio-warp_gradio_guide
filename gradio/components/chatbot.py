--- conflicted
+++ resolved
@@ -138,21 +138,12 @@
     ) -> str | tuple[str | None] | tuple[str | None, str] | None:
         if chat_message is None:
             return None
-<<<<<<< HEAD
         elif isinstance(chat_message, FileMessage):
             if chat_message.alt_text is not None:
-                return (chat_message.file.name, chat_message.alt_text)
+                return (chat_message.file.path, chat_message.alt_text)
             else:
-                return (chat_message.file.name,)
+                return (chat_message.file.path,)
         elif isinstance(chat_message, str):
-=======
-        elif isinstance(chat_message, dict):
-            if chat_message.get("alt_text"):
-                return (chat_message["file"]["path"], chat_message["alt_text"])
-            else:
-                return (chat_message["file"]["path"],)
-        else:  # string
->>>>>>> 274af0f3
             return chat_message
         else:
             raise ValueError(f"Invalid message for Chatbot component: {chat_message}")
