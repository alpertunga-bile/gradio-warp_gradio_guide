--- conflicted
+++ resolved
@@ -1,10 +1,6 @@
 {
 	"name": "gradio",
-<<<<<<< HEAD
-	"version": "4.17.0",
-=======
 	"version": "4.18.0",
->>>>>>> dff41095
 	"description": "",
 	"python": "true"
 }