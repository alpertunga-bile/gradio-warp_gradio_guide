"""Contains all of the components that can be used with Gradio Interface / Blocks.
Along with the docs for each component, you can find the names of example demos that use
each component. These demos are located in the `demo` directory."""

from __future__ import annotations

import inspect
import json
import math
import operator
import random
import tempfile
import uuid
import warnings
from copy import deepcopy
from enum import Enum
from pathlib import Path
from types import ModuleType
from typing import TYPE_CHECKING, Any, Callable, Dict, List, Tuple, Type

import altair as alt
import matplotlib.figure
import numpy as np
import pandas as pd
import PIL
import PIL.ImageOps
from ffmpy import FFmpeg
from markdown_it import MarkdownIt
from mdit_py_plugins.dollarmath.index import dollarmath_plugin
from pandas.api.types import is_numeric_dtype
from PIL import Image as _Image  # using _ to minimize namespace pollution
from typing_extensions import Literal

from gradio import media_data, processing_utils, utils
from gradio.blocks import Block, BlockContext
from gradio.context import Context
from gradio.documentation import document, set_documentation_group
from gradio.events import (
    Blurrable,
    Changeable,
    Clearable,
    Clickable,
    Editable,
    Playable,
    Streamable,
    Submittable,
    Uploadable,
)
from gradio.layouts import Column, Form, Row
from gradio.processing_utils import TempFileManager
from gradio.serializing import (
    FileSerializable,
    ImgSerializable,
    JSONSerializable,
    Serializable,
    SimpleSerializable,
)

if TYPE_CHECKING:
    from typing import TypedDict

    class DataframeData(TypedDict):
        headers: List[str]
        data: List[List[str | int | bool]]


set_documentation_group("component")
_Image.init()  # fixes https://github.com/gradio-app/gradio/issues/2843


class _Keywords(Enum):
    NO_VALUE = "NO_VALUE"  # Used as a sentinel to determine if nothing is provided as a argument for `value` in `Component.update()`
    FINISHED_ITERATING = "FINISHED_ITERATING"  # Used to skip processing of a component's value (needed for generators + state)


class Component(Block):
    """
    A base class for defining the methods that all gradio components should have.
    """

    def __str__(self):
        return self.__repr__()

    def __repr__(self):
        return f"{self.get_block_name()}"

    def get_config(self):
        """
        :return: a dictionary with context variables for the javascript file associated with the context
        """
        return {
            "name": self.get_block_name(),
            **super().get_config(),
        }

    def preprocess(self, x: Any) -> Any:
        """
        Any preprocessing needed to be performed on function input.
        """
        return x

    def postprocess(self, y):
        """
        Any postprocessing needed to be performed on function output.
        """
        return y

    def style(
        self,
        *,
        container: bool | None = None,
        **kwargs,
    ):
        """
        This method can be used to change the appearance of the component.
        Parameters:
            container: If True, will place the component in a container - providing some extra padding around the border.
        """
        put_deprecated_params_in_box = False
        if "rounded" in kwargs:
            warnings.warn(
                "'rounded' styling is no longer supported. To round adjacent components together, place them in a Column(variant='box')."
            )
            if isinstance(kwargs["rounded"], list) or isinstance(
                kwargs["rounded"], tuple
            ):
                put_deprecated_params_in_box = True
            kwargs.pop("rounded")
        if "margin" in kwargs:
            warnings.warn(
                "'margin' styling is no longer supported. To place adjacent components together without margin, place them in a Column(variant='box')."
            )
            if isinstance(kwargs["margin"], list) or isinstance(
                kwargs["margin"], tuple
            ):
                put_deprecated_params_in_box = True
            kwargs.pop("margin")
        if "border" in kwargs:
            warnings.warn(
                "'border' styling is no longer supported. To place adjacent components in a shared border, place them in a Column(variant='box')."
            )
            kwargs.pop("border")
        if container is not None:
            self._style["container"] = container
        if len(kwargs):
            for key in kwargs:
                warnings.warn(f"Unknown style parameter: {key}")
        if put_deprecated_params_in_box and isinstance(self.parent, (Row, Column)):
            if self.parent.variant == "default":
                self.parent.variant = "compact"
        return self


class IOComponent(Component, Serializable):
    """
    A base class for defining methods that all input/output components should have.
    """

    def __init__(
        self,
        *,
        value: Any = None,
        label: str | None = None,
        show_label: bool = True,
        interactive: bool | None = None,
        visible: bool = True,
        elem_id: str | None = None,
        load_fn: Callable | None = None,
        every: float | None = None,
        **kwargs,
    ):
        super().__init__(elem_id=elem_id, visible=visible, **kwargs)

        self.label = label
        self.show_label = show_label
        self.interactive = interactive

        self.load_event = None
        self.load_event_to_attach = None
        load_fn, initial_value = self.get_load_fn_and_initial_value(value)
        self.value = (
            initial_value
            if self._skip_init_processing
            else self.postprocess(initial_value)
        )
        if callable(load_fn):
            self.load_event = self.attach_load_event(load_fn, every)

        self.set_interpret_parameters()

    def get_config(self):
        return {
            "label": self.label,
            "show_label": self.show_label,
            "interactive": self.interactive,
            **super().get_config(),
        }

    def set_interpret_parameters(self):
        """
        Set any parameters for interpretation.
        """
        return self

    def get_interpretation_neighbors(self, x: Any) -> Tuple[List, Dict, bool]:
        """
        Generates values similar to input to be used to interpret the significance of the input in the final output.
        Parameters:
            x: Input to interface
        Returns: (neighbor_values, interpret_kwargs, interpret_by_removal)
            neighbor_values: Neighboring values to input x to compute for interpretation
            interpret_kwargs: Keyword arguments to be passed to get_interpretation_scores
            interpret_by_removal: If True, returned neighbors are values where the interpreted subsection was removed. If False, returned neighbors are values where the interpreted subsection was modified to a different value.
        """
        return [], {}, True

    def get_interpretation_scores(
        self, x: Any, neighbors: List[Any], scores: List[float], **kwargs
    ) -> List:
        """
        Arrange the output values from the neighbors into interpretation scores for the interface to render.
        Parameters:
            x: Input to interface
            neighbors: Neighboring values to input x used for interpretation.
            scores: Output value corresponding to each neighbor in neighbors
        Returns:
            Arrangement of interpretation scores for interfaces to render.
        """
        return []

    def generate_sample(self) -> Any:
        """
        Returns a sample value of the input that would be accepted by the api. Used for api documentation.
        """
        pass

    @staticmethod
    def add_interactive_to_config(config, interactive):
        if interactive is not None:
            config["mode"] = "dynamic" if interactive else "static"
        return config

    @staticmethod
    def get_load_fn_and_initial_value(value):
        if callable(value):
            initial_value = value()
            load_fn = value
        else:
            initial_value = value
            load_fn = None
        return load_fn, initial_value

    def attach_load_event(self, callable: Callable, every: float | None):
        """Add a load event that runs `callable`, optionally every `every` seconds."""
        if Context.root_block:
            return Context.root_block.load(
                callable,
                None,
                self,
                no_target=True,
                every=every,
            )
        else:
            self.load_event_to_attach = (callable, every)

    def as_example(self, input_data):
        """Return the input data in a way that can be displayed by the examples dataset component in the front-end."""
        return input_data


class FormComponent:
    def get_expected_parent(self) -> Type[Form]:
        return Form


@document("change", "submit", "blur", "style")
class Textbox(
    FormComponent, Changeable, Submittable, Blurrable, IOComponent, SimpleSerializable
):
    """
    Creates a textarea for user to enter string input or display string output.
    Preprocessing: passes textarea value as a {str} into the function.
    Postprocessing: expects a {str} returned from function and sets textarea value to it.
    Examples-format: a {str} representing the textbox input.

    Demos: hello_world, diff_texts, sentence_builder
    Guides: creating_a_chatbot, real_time_speech_recognition
    """

    def __init__(
        self,
        value: str | Callable | None = "",
        *,
        lines: int = 1,
        max_lines: int = 20,
        placeholder: str | None = None,
        label: str | None = None,
        every: float | None = None,
        show_label: bool = True,
        interactive: bool | None = None,
        visible: bool = True,
        elem_id: str | None = None,
        type: str = "text",
        **kwargs,
    ):
        """
        Parameters:
            value: default text to provide in textarea. If callable, the function will be called whenever the app loads to set the initial value of the component.
            lines: minimum number of line rows to provide in textarea.
            max_lines: maximum number of line rows to provide in textarea.
            placeholder: placeholder hint to provide behind textarea.
            label: component name in interface.
            every: If `value` is a callable, run the function 'every' number of seconds while the client connection is open. Has no effect otherwise. Queue must be enabled. The event can be accessed (e.g. to cancel it) via this component's .load_event attribute.
            show_label: if True, will display label.
            interactive: if True, will be rendered as an editable textbox; if False, editing will be disabled. If not provided, this is inferred based on whether the component is used as an input or output.
            visible: If False, component will be hidden.
            elem_id: An optional string that is assigned as the id of this component in the HTML DOM. Can be used for targeting CSS styles.
            type: The type of textbox. One of: 'text', 'password', 'email', Default is 'text'.
        """
        if type not in ["text", "password", "email"]:
            raise ValueError('`type` must be one of "text", "password", or "email".')

        #
        self.lines = lines
        self.max_lines = max_lines if type == "text" else 1
        self.placeholder = placeholder
        self.interpret_by_tokens = True
        IOComponent.__init__(
            self,
            label=label,
            every=every,
            show_label=show_label,
            interactive=interactive,
            visible=visible,
            elem_id=elem_id,
            value=value,
            **kwargs,
        )
        self.cleared_value = ""
        self.test_input = value
        self.type = type

    def get_config(self):
        return {
            "lines": self.lines,
            "max_lines": self.max_lines,
            "placeholder": self.placeholder,
            "value": self.value,
            "type": self.type,
            **IOComponent.get_config(self),
        }

    @staticmethod
    def update(
        value: str | Literal[_Keywords.NO_VALUE] | None = _Keywords.NO_VALUE,
        lines: int | None = None,
        max_lines: int | None = None,
        placeholder: str | None = None,
        label: str | None = None,
        show_label: bool | None = None,
        visible: bool | None = None,
        interactive: bool | None = None,
        type: str | None = None,
    ):
        updated_config = {
            "lines": lines,
            "max_lines": max_lines,
            "placeholder": placeholder,
            "label": label,
            "show_label": show_label,
            "visible": visible,
            "value": value,
            "type": type,
            "__type__": "update",
        }
        return IOComponent.add_interactive_to_config(updated_config, interactive)

    def generate_sample(self) -> str:
        return "Hello World"

    def preprocess(self, x: str | None) -> str | None:
        """
        Preprocesses input (converts it to a string) before passing it to the function.
        Parameters:
            x: text
        Returns:
            text
        """
        return None if x is None else str(x)

    def postprocess(self, y: str | None) -> str | None:
        """
        Postproccess the function output y by converting it to a str before passing it to the frontend.
        Parameters:
            y: function output to postprocess.
        Returns:
            text
        """
        return None if y is None else str(y)

    def set_interpret_parameters(
        self, separator: str = " ", replacement: str | None = None
    ):
        """
        Calculates interpretation score of characters in input by splitting input into tokens, then using a "leave one out" method to calculate the score of each token by removing each token and measuring the delta of the output value.
        Parameters:
            separator: Separator to use to split input into tokens.
            replacement: In the "leave one out" step, the text that the token should be replaced with. If None, the token is removed altogether.
        """
        self.interpretation_separator = separator
        self.interpretation_replacement = replacement
        return self

    def tokenize(self, x: str) -> Tuple[List[str], List[str], None]:
        """
        Tokenizes an input string by dividing into "words" delimited by self.interpretation_separator
        """
        tokens = x.split(self.interpretation_separator)
        leave_one_out_strings = []
        for index in range(len(tokens)):
            leave_one_out_set = list(tokens)
            if self.interpretation_replacement is None:
                leave_one_out_set.pop(index)
            else:
                leave_one_out_set[index] = self.interpretation_replacement
            leave_one_out_strings.append(
                self.interpretation_separator.join(leave_one_out_set)
            )
        return tokens, leave_one_out_strings, None

    def get_masked_inputs(
        self, tokens: List[str], binary_mask_matrix: List[List[int]]
    ) -> List[str]:
        """
        Constructs partially-masked sentences for SHAP interpretation
        """
        masked_inputs = []
        for binary_mask_vector in binary_mask_matrix:
            masked_input = np.array(tokens)[np.array(binary_mask_vector, dtype=bool)]
            masked_inputs.append(self.interpretation_separator.join(masked_input))
        return masked_inputs

    def get_interpretation_scores(
        self, x, neighbors, scores: List[float], tokens: List[str], masks=None, **kwargs
    ) -> List[Tuple[str, float]]:
        """
        Returns:
            Each tuple set represents a set of characters and their corresponding interpretation score.
        """
        result = []
        for token, score in zip(tokens, scores):
            result.append((token, score))
            result.append((self.interpretation_separator, 0))
        return result


@document("change", "submit", "style")
class Number(
    FormComponent, Changeable, Submittable, Blurrable, IOComponent, SimpleSerializable
):
    """
    Creates a numeric field for user to enter numbers as input or display numeric output.
    Preprocessing: passes field value as a {float} or {int} into the function, depending on `precision`.
    Postprocessing: expects an {int} or {float} returned from the function and sets field value to it.
    Examples-format: a {float} or {int} representing the number's value.

    Demos: tax_calculator, titanic_survival, blocks_simple_squares
    """

    def __init__(
        self,
        value: float | Callable | None = None,
        *,
        label: str | None = None,
        every: float | None = None,
        show_label: bool = True,
        interactive: bool | None = None,
        visible: bool = True,
        elem_id: str | None = None,
        precision: int | None = None,
        **kwargs,
    ):
        """
        Parameters:
            value: default value. If callable, the function will be called whenever the app loads to set the initial value of the component.
            label: component name in interface.
            every: If `value` is a callable, run the function 'every' number of seconds while the client connection is open. Has no effect otherwise. Queue must be enabled. The event can be accessed (e.g. to cancel it) via this component's .load_event attribute.
            show_label: if True, will display label.
            interactive: if True, will be editable; if False, editing will be disabled. If not provided, this is inferred based on whether the component is used as an input or output.
            visible: If False, component will be hidden.
            elem_id: An optional string that is assigned as the id of this component in the HTML DOM. Can be used for targeting CSS styles.
            precision: Precision to round input/output to. If set to 0, will round to nearest integer and covert type to int. If None, no rounding happens.
        """
        self.precision = precision
        self.interpret_by_tokens = False
        IOComponent.__init__(
            self,
            label=label,
            every=every,
            show_label=show_label,
            interactive=interactive,
            visible=visible,
            elem_id=elem_id,
            value=value,
            **kwargs,
        )
        self.test_input = self.value if self.value is not None else 1

    @staticmethod
    def _round_to_precision(num: float | int, precision: int | None) -> float | int:
        """
        Round to a given precision.

        If precision is None, no rounding happens. If 0, num is converted to int.

        Parameters:
            num: Number to round.
            precision: Precision to round to.
        Returns:
            rounded number
        """
        if precision is None:
            return float(num)
        elif precision == 0:
            return int(round(num, precision))
        else:
            return round(num, precision)

    def get_config(self):
        return {
            "value": self.value,
            **IOComponent.get_config(self),
        }

    @staticmethod
    def update(
        value: float | Literal[_Keywords.NO_VALUE] | None = _Keywords.NO_VALUE,
        label: str | None = None,
        show_label: bool | None = None,
        interactive: bool | None = None,
        visible: bool | None = None,
    ):
        updated_config = {
            "label": label,
            "show_label": show_label,
            "visible": visible,
            "value": value,
            "__type__": "update",
        }
        return IOComponent.add_interactive_to_config(updated_config, interactive)

    def preprocess(self, x: float | None) -> float | None:
        """
        Parameters:
            x: numeric input
        Returns:
            number representing function input
        """
        if x is None:
            return None
        return self._round_to_precision(x, self.precision)

    def postprocess(self, y: float | None) -> float | None:
        """
        Any postprocessing needed to be performed on function output.

        Parameters:
            y: numeric output
        Returns:
            number representing function output
        """
        if y is None:
            return None
        return self._round_to_precision(y, self.precision)

    def set_interpret_parameters(
        self, steps: int = 3, delta: float = 1, delta_type: str = "percent"
    ):
        """
        Calculates interpretation scores of numeric values close to the input number.
        Parameters:
            steps: Number of nearby values to measure in each direction (above and below the input number).
            delta: Size of step in each direction between nearby values.
            delta_type: "percent" if delta step between nearby values should be a calculated as a percent, or "absolute" if delta should be a constant step change.
        """
        self.interpretation_steps = steps
        self.interpretation_delta = delta
        self.interpretation_delta_type = delta_type
        return self

    def get_interpretation_neighbors(self, x: float | int) -> Tuple[List[float], Dict]:
        x = self._round_to_precision(x, self.precision)
        if self.interpretation_delta_type == "percent":
            delta = 1.0 * self.interpretation_delta * x / 100
        elif self.interpretation_delta_type == "absolute":
            delta = self.interpretation_delta
        else:
            delta = self.interpretation_delta
        if self.precision == 0 and math.floor(delta) != delta:
            raise ValueError(
                f"Delta value {delta} is not an integer and precision=0. Cannot generate valid set of neighbors. "
                "If delta_type='percent', pick a value of delta such that x * delta is an integer. "
                "If delta_type='absolute', pick a value of delta that is an integer."
            )
        # run_interpretation will preprocess the neighbors so no need to covert to int here
        negatives = (
            np.array(x) + np.arange(-self.interpretation_steps, 0) * delta
        ).tolist()
        positives = (
            np.array(x) + np.arange(1, self.interpretation_steps + 1) * delta
        ).tolist()
        return negatives + positives, {}

    def get_interpretation_scores(
        self, x: float, neighbors: List[float], scores: List[float | None], **kwargs
    ) -> List[Tuple[float, float | None]]:
        """
        Returns:
            Each tuple set represents a numeric value near the input and its corresponding interpretation score.
        """
        interpretation = list(zip(neighbors, scores))
        interpretation.insert(int(len(interpretation) / 2), (x, None))
        return interpretation

    def generate_sample(self) -> float:
        return self._round_to_precision(1, self.precision)


@document("change", "style")
class Slider(FormComponent, Changeable, IOComponent, SimpleSerializable):
    """
    Creates a slider that ranges from `minimum` to `maximum` with a step size of `step`.
    Preprocessing: passes slider value as a {float} into the function.
    Postprocessing: expects an {int} or {float} returned from function and sets slider value to it as long as it is within range.
    Examples-format: A {float} or {int} representing the slider's value.

    Demos: sentence_builder, generate_tone, titanic_survival, interface_random_slider, blocks_random_slider
    Guides: create_your_own_friends_with_a_gan
    """

    def __init__(
        self,
        minimum: float = 0,
        maximum: float = 100,
        value: float | Callable | None = None,
        *,
        step: float | None = None,
        label: str | None = None,
        every: float | None = None,
        show_label: bool = True,
        interactive: bool | None = None,
        visible: bool = True,
        elem_id: str | None = None,
        randomize: bool = False,
        **kwargs,
    ):
        """
        Parameters:
            minimum: minimum value for slider.
            maximum: maximum value for slider.
            value: default value. If callable, the function will be called whenever the app loads to set the initial value of the component. Ignored if randomized=True.
            step: increment between slider values.
            label: component name in interface.
            every: If `value` is a callable, run the function 'every' number of seconds while the client connection is open. Has no effect otherwise. Queue must be enabled. The event can be accessed (e.g. to cancel it) via this component's .load_event attribute.
            show_label: if True, will display label.
            interactive: if True, slider will be adjustable; if False, adjusting will be disabled. If not provided, this is inferred based on whether the component is used as an input or output.
            visible: If False, component will be hidden.
            elem_id: An optional string that is assigned as the id of this component in the HTML DOM. Can be used for targeting CSS styles.
            randomize: If True, the value of the slider when the app loads is taken uniformly at random from the range given by the minimum and maximum.
        """
        self.minimum = minimum
        self.maximum = maximum
        if step is None:
            difference = maximum - minimum
            power = math.floor(math.log10(difference) - 2)
            self.step = 10**power
        else:
            self.step = step
        if randomize:
            value = self.get_random_value
        IOComponent.__init__(
            self,
            label=label,
            every=every,
            show_label=show_label,
            interactive=interactive,
            visible=visible,
            elem_id=elem_id,
            value=value,
            **kwargs,
        )
        self.cleared_value = self.value
        self.test_input = self.value
        self.interpret_by_tokens = False

    def get_config(self):
        return {
            "minimum": self.minimum,
            "maximum": self.maximum,
            "step": self.step,
            "value": self.value,
            **IOComponent.get_config(self),
        }

    def get_random_value(self):
        n_steps = int((self.maximum - self.minimum) / self.step)
        step = random.randint(0, n_steps)
        value = self.minimum + step * self.step
        # Round to number of decimals in step so that UI doesn't display long decimals
        n_decimals = max(str(self.step)[::-1].find("."), 0)
        if n_decimals:
            value = round(value, n_decimals)
        return value

    @staticmethod
    def update(
        value: float | Literal[_Keywords.NO_VALUE] | None = _Keywords.NO_VALUE,
        minimum: float | None = None,
        maximum: float | None = None,
        step: float | None = None,
        label: str | None = None,
        show_label: bool | None = None,
        interactive: bool | None = None,
        visible: bool | None = None,
    ):
        updated_config = {
            "minimum": minimum,
            "maximum": maximum,
            "step": step,
            "label": label,
            "show_label": show_label,
            "interactive": interactive,
            "visible": visible,
            "value": value,
            "__type__": "update",
        }
        return IOComponent.add_interactive_to_config(updated_config, interactive)

    def generate_sample(self) -> float:
        return self.maximum

    def postprocess(self, y: float | None) -> float | None:
        """
        Any postprocessing needed to be performed on function output.
        Parameters:
            y: numeric output
        Returns:
            numeric output or minimum number if None
        """
        return self.minimum if y is None else y

    def set_interpret_parameters(self, steps: int = 8) -> "Slider":
        """
        Calculates interpretation scores of numeric values ranging between the minimum and maximum values of the slider.
        Parameters:
            steps: Number of neighboring values to measure between the minimum and maximum values of the slider range.
        """
        self.interpretation_steps = steps
        return self

    def get_interpretation_neighbors(self, x) -> Tuple[object, dict]:
        return (
            np.linspace(self.minimum, self.maximum, self.interpretation_steps).tolist(),
            {},
        )

    def get_interpretation_scores(
        self, x, neighbors, scores: List[float], **kwargs
    ) -> List[float]:
        """
        Returns:
            Each value represents the score corresponding to an evenly spaced range of inputs between the minimum and maximum slider values.
        """
        return scores

    def style(
        self,
        *,
        container: bool | None = None,
    ):
        """
        This method can be used to change the appearance of the slider.
        Parameters:
            container: If True, will place the component in a container - providing some extra padding around the border.
        """
        return Component.style(
            self,
            container=container,
        )


@document("change", "style")
class Checkbox(FormComponent, Changeable, IOComponent, SimpleSerializable):
    """
    Creates a checkbox that can be set to `True` or `False`.

    Preprocessing: passes the status of the checkbox as a {bool} into the function.
    Postprocessing: expects a {bool} returned from the function and, if it is True, checks the checkbox.
    Examples-format: a {bool} representing whether the box is checked.
    Demos: sentence_builder, titanic_survival
    """

    def __init__(
        self,
        value: bool | Callable = False,
        *,
        label: str | None = None,
        every: float | None = None,
        show_label: bool = True,
        interactive: bool | None = None,
        visible: bool = True,
        elem_id: str | None = None,
        **kwargs,
    ):
        """
        Parameters:
            value: if True, checked by default. If callable, the function will be called whenever the app loads to set the initial value of the component.
            label: component name in interface.
            every: If `value` is a callable, run the function 'every' number of seconds while the client connection is open. Has no effect otherwise. Queue must be enabled. The event can be accessed (e.g. to cancel it) via this component's .load_event attribute.
            show_label: if True, will display label.
            interactive: if True, this checkbox can be checked; if False, checking will be disabled. If not provided, this is inferred based on whether the component is used as an input or output.
            visible: If False, component will be hidden.
            elem_id: An optional string that is assigned as the id of this component in the HTML DOM. Can be used for targeting CSS styles.
        """
        self.test_input = True
        self.interpret_by_tokens = False
        IOComponent.__init__(
            self,
            label=label,
            every=every,
            show_label=show_label,
            interactive=interactive,
            visible=visible,
            elem_id=elem_id,
            value=value,
            **kwargs,
        )

    def get_config(self):
        return {
            "value": self.value,
            **IOComponent.get_config(self),
        }

    @staticmethod
    def update(
        value: bool | Literal[_Keywords.NO_VALUE] | None = _Keywords.NO_VALUE,
        label: str | None = None,
        show_label: bool | None = None,
        interactive: bool | None = None,
        visible: bool | None = None,
    ):
        updated_config = {
            "label": label,
            "show_label": show_label,
            "interactive": interactive,
            "visible": visible,
            "value": value,
            "__type__": "update",
        }
        return IOComponent.add_interactive_to_config(updated_config, interactive)

    def generate_sample(self):
        return True

    def set_interpret_parameters(self):
        """
        Calculates interpretation score of the input by comparing the output against the output when the input is the inverse boolean value of x.
        """
        return self

    def get_interpretation_neighbors(self, x):
        return [not x], {}

    def get_interpretation_scores(self, x, neighbors, scores, **kwargs):
        """
        Returns:
            The first value represents the interpretation score if the input is False, and the second if the input is True.
        """
        if x:
            return scores[0], None
        else:
            return None, scores[0]


@document("change", "style")
class CheckboxGroup(FormComponent, Changeable, IOComponent, SimpleSerializable):
    """
    Creates a set of checkboxes of which a subset can be checked.
    Preprocessing: passes the list of checked checkboxes as a {List[str]} or their indices as a {List[int]} into the function, depending on `type`.
    Postprocessing: expects a {List[str]}, each element of which becomes a checked checkbox.
    Examples-format: a {List[str]} representing the values to be checked.
    Demos: sentence_builder, titanic_survival
    """

    def __init__(
        self,
        choices: List[str] | None = None,
        *,
        value: List[str] | str | Callable | None = None,
        type: str = "value",
        label: str | None = None,
        every: float | None = None,
        show_label: bool = True,
        interactive: bool | None = None,
        visible: bool = True,
        elem_id: str | None = None,
        **kwargs,
    ):
        """
        Parameters:
            choices: list of options to select from.
            value: default selected list of options. If callable, the function will be called whenever the app loads to set the initial value of the component.
            type: Type of value to be returned by component. "value" returns the list of strings of the choices selected, "index" returns the list of indicies of the choices selected.
            label: component name in interface.
            every: If `value` is a callable, run the function 'every' number of seconds while the client connection is open. Has no effect otherwise. Queue must be enabled. The event can be accessed (e.g. to cancel it) via this component's .load_event attribute.
            show_label: if True, will display label.
            interactive: if True, choices in this checkbox group will be checkable; if False, checking will be disabled. If not provided, this is inferred based on whether the component is used as an input or output.
            visible: If False, component will be hidden.
            elem_id: An optional string that is assigned as the id of this component in the HTML DOM. Can be used for targeting CSS styles.
        """
        self.choices = choices or []
        self.cleared_value = []
        valid_types = ["value", "index"]
        if type not in valid_types:
            raise ValueError(
                f"Invalid value for parameter `type`: {type}. Please choose from one of: {valid_types}"
            )
        self.type = type
        self.test_input = self.choices
        self.interpret_by_tokens = False
        IOComponent.__init__(
            self,
            label=label,
            every=every,
            show_label=show_label,
            interactive=interactive,
            visible=visible,
            elem_id=elem_id,
            value=value,
            **kwargs,
        )

    def get_config(self):
        return {
            "choices": self.choices,
            "value": self.value,
            **IOComponent.get_config(self),
        }

    @staticmethod
    def update(
        value: List[str]
        | str
        | Literal[_Keywords.NO_VALUE]
        | None = _Keywords.NO_VALUE,
        choices: List[str] | None = None,
        label: str | None = None,
        show_label: bool | None = None,
        interactive: bool | None = None,
        visible: bool | None = None,
    ):
        updated_config = {
            "choices": choices,
            "label": label,
            "show_label": show_label,
            "interactive": interactive,
            "visible": visible,
            "value": value,
            "__type__": "update",
        }
        return IOComponent.add_interactive_to_config(updated_config, interactive)

    def generate_sample(self):
        return self.choices

    def preprocess(self, x: List[str]) -> List[str] | List[int]:
        """
        Parameters:
            x: list of selected choices
        Returns:
            list of selected choices as strings or indices within choice list
        """
        if self.type == "value":
            return x
        elif self.type == "index":
            return [self.choices.index(choice) for choice in x]
        else:
            raise ValueError(
                "Unknown type: "
                + str(self.type)
                + ". Please choose from: 'value', 'index'."
            )

    def postprocess(self, y: List[str] | str | None) -> List[str]:
        """
        Any postprocessing needed to be performed on function output.
        Parameters:
            y: List of selected choices. If a single choice is selected, it can be passed in as a string
        Returns:
            List of selected choices
        """
        if y is None:
            return []
        if not isinstance(y, list):
            y = [y]
        return y

    def set_interpret_parameters(self):
        """
        Calculates interpretation score of each choice in the input by comparing the output against the outputs when each choice in the input is independently either removed or added.
        """
        return self

    def get_interpretation_neighbors(self, x):
        leave_one_out_sets = []
        for choice in self.choices:
            leave_one_out_set = list(x)
            if choice in leave_one_out_set:
                leave_one_out_set.remove(choice)
            else:
                leave_one_out_set.append(choice)
            leave_one_out_sets.append(leave_one_out_set)
        return leave_one_out_sets, {}

    def get_interpretation_scores(self, x, neighbors, scores, **kwargs):
        """
        Returns:
            For each tuple in the list, the first value represents the interpretation score if the input is False, and the second if the input is True.
        """
        final_scores = []
        for choice, score in zip(self.choices, scores):
            if choice in x:
                score_set = [score, None]
            else:
                score_set = [None, score]
            final_scores.append(score_set)
        return final_scores

    def style(
        self,
        *,
        item_container: bool | None = None,
        container: bool | None = None,
        **kwargs,
    ):
        """
        This method can be used to change the appearance of the CheckboxGroup.
        Parameters:
            item_container: If True, will place the items in a container.
            container: If True, will place the component in a container - providing some extra padding around the border.
        """
        if item_container is not None:
            self._style["item_container"] = item_container

        return Component.style(self, container=container, **kwargs)


@document("change", "style")
class Radio(FormComponent, Changeable, IOComponent, SimpleSerializable):
    """
    Creates a set of radio buttons of which only one can be selected.
    Preprocessing: passes the value of the selected radio button as a {str} or its index as an {int} into the function, depending on `type`.
    Postprocessing: expects a {str} corresponding to the value of the radio button to be selected.
    Examples-format: a {str} representing the radio option to select.

    Demos: sentence_builder, titanic_survival, blocks_essay
    """

    def __init__(
        self,
        choices: List[str] | None = None,
        *,
        value: str | Callable | None = None,
        type: str = "value",
        label: str | None = None,
        every: float | None = None,
        show_label: bool = True,
        interactive: bool | None = None,
        visible: bool = True,
        elem_id: str | None = None,
        **kwargs,
    ):
        """
        Parameters:
            choices: list of options to select from.
            value: the button selected by default. If None, no button is selected by default. If callable, the function will be called whenever the app loads to set the initial value of the component.
            type: Type of value to be returned by component. "value" returns the string of the choice selected, "index" returns the index of the choice selected.
            label: component name in interface.
            every: If `value` is a callable, run the function 'every' number of seconds while the client connection is open. Has no effect otherwise. Queue must be enabled. The event can be accessed (e.g. to cancel it) via this component's .load_event attribute.
            show_label: if True, will display label.
            interactive: if True, choices in this radio group will be selectable; if False, selection will be disabled. If not provided, this is inferred based on whether the component is used as an input or output.
            visible: If False, component will be hidden.
            elem_id: An optional string that is assigned as the id of this component in the HTML DOM. Can be used for targeting CSS styles.
        """
        self.choices = choices or []
        valid_types = ["value", "index"]
        if type not in valid_types:
            raise ValueError(
                f"Invalid value for parameter `type`: {type}. Please choose from one of: {valid_types}"
            )
        self.type = type
        self.test_input = self.choices[0] if len(self.choices) else None
        self.interpret_by_tokens = False
        IOComponent.__init__(
            self,
            label=label,
            every=every,
            show_label=show_label,
            interactive=interactive,
            visible=visible,
            elem_id=elem_id,
            value=value,
            **kwargs,
        )
        self.cleared_value = self.value

    def get_config(self):
        return {
            "choices": self.choices,
            "value": self.value,
            **IOComponent.get_config(self),
        }

    @staticmethod
    def update(
        value: Any | Literal[_Keywords.NO_VALUE] | None = _Keywords.NO_VALUE,
        choices: List[str] | None = None,
        label: str | None = None,
        show_label: bool | None = None,
        interactive: bool | None = None,
        visible: bool | None = None,
    ):
        updated_config = {
            "choices": choices,
            "label": label,
            "show_label": show_label,
            "interactive": interactive,
            "visible": visible,
            "value": value,
            "__type__": "update",
        }
        return IOComponent.add_interactive_to_config(updated_config, interactive)

    def generate_sample(self):
        return self.choices[0]

    def preprocess(self, x: str | None) -> str | int | None:
        """
        Parameters:
            x: selected choice
        Returns:
            selected choice as string or index within choice list
        """
        if self.type == "value":
            return x
        elif self.type == "index":
            if x is None:
                return None
            else:
                return self.choices.index(x)
        else:
            raise ValueError(
                "Unknown type: "
                + str(self.type)
                + ". Please choose from: 'value', 'index'."
            )

    def set_interpret_parameters(self):
        """
        Calculates interpretation score of each choice by comparing the output against each of the outputs when alternative choices are selected.
        """
        return self

    def get_interpretation_neighbors(self, x):
        choices = list(self.choices)
        choices.remove(x)
        return choices, {}

    def get_interpretation_scores(
        self, x, neighbors, scores: List[float | None], **kwargs
    ) -> List:
        """
        Returns:
            Each value represents the interpretation score corresponding to each choice.
        """
        scores.insert(self.choices.index(x), None)
        return scores

    def style(
        self,
        *,
        item_container: bool | None = None,
        container: bool | None = None,
        **kwargs,
    ):
        """
        This method can be used to change the appearance of the radio component.
        Parameters:
            item_container: If True, will place items in a container.
            container: If True, will place the component in a container - providing some extra padding around the border.
        """
        if item_container is not None:
            self._style["item_container"] = item_container

        return Component.style(self, container=container, **kwargs)


@document("change", "style")
class Dropdown(Radio):
    """
    Creates a dropdown of which only one entry can be selected.
    Preprocessing: passes the value of the selected dropdown entry as a {str} or its index as an {int} into the function, depending on `type`.
    Postprocessing: expects a {str} corresponding to the value of the dropdown entry to be selected.
    Examples-format: a {str} representing the drop down value to select.
    Demos: sentence_builder, titanic_survival
    """

    def __init__(
        self,
        choices: List[str] | None = None,
        *,
        value: str | Callable | None = None,
        type: str = "value",
        label: str | None = None,
        every: float | None = None,
        show_label: bool = True,
        interactive: bool | None = None,
        visible: bool = True,
        elem_id: str | None = None,
        **kwargs,
    ):
        """
        Parameters:
            choices: list of options to select from.
            value: default value selected in dropdown. If None, no value is selected by default. If callable, the function will be called whenever the app loads to set the initial value of the component.
            type: Type of value to be returned by component. "value" returns the string of the choice selected, "index" returns the index of the choice selected.
            label: component name in interface.
            every: If `value` is a callable, run the function 'every' number of seconds while the client connection is open. Has no effect otherwise. Queue must be enabled. The event can be accessed (e.g. to cancel it) via this component's .load_event attribute.
            show_label: if True, will display label.
            interactive: if True, choices in this dropdown will be selectable; if False, selection will be disabled. If not provided, this is inferred based on whether the component is used as an input or output.
            visible: If False, component will be hidden.
            elem_id: An optional string that is assigned as the id of this component in the HTML DOM. Can be used for targeting CSS styles.
        """
        Radio.__init__(
            self,
            value=value,
            choices=choices,
            type=type,
            label=label,
            every=every,
            show_label=show_label,
            interactive=interactive,
            visible=visible,
            elem_id=elem_id,
            **kwargs,
        )

    def style(self, *, container: bool | None = None, **kwargs):
        """
        This method can be used to change the appearance of the Dropdown.
        Parameters:
            container: If True, will place the component in a container - providing some extra padding around the border.
        """
        return Component.style(self, container=container, **kwargs)


@document("edit", "clear", "change", "stream", "change", "style")
class Image(
    Editable,
    Clearable,
    Changeable,
    Streamable,
    Uploadable,
    IOComponent,
    ImgSerializable,
):
    """
    Creates an image component that can be used to upload/draw images (as an input) or display images (as an output).
    Preprocessing: passes the uploaded image as a {numpy.array}, {PIL.Image} or {str} filepath depending on `type` -- unless `tool` is `sketch` AND source is one of `upload` or `webcam`. In these cases, a {dict} with keys `image` and `mask` is passed, and the format of the corresponding values depends on `type`.
    Postprocessing: expects a {numpy.array}, {PIL.Image} or {str} or {pathlib.Path} filepath to an image and displays the image.
    Examples-format: a {str} filepath to a local file that contains the image.
    Demos: image_mod, image_mod_default_image
    Guides: Gradio_and_ONNX_on_Hugging_Face, image_classification_in_pytorch, image_classification_in_tensorflow, image_classification_with_vision_transformers, building_a_pictionary_app, create_your_own_friends_with_a_gan
    """

    def __init__(
        self,
        value: str | _Image.Image | np.ndarray | None = None,
        *,
        shape: Tuple[int, int] | None = None,
        image_mode: str = "RGB",
        invert_colors: bool = False,
        source: str = "upload",
        tool: str | None = None,
        type: str = "numpy",
        label: str | None = None,
        every: float | None = None,
        show_label: bool = True,
        interactive: bool | None = None,
        visible: bool = True,
        streaming: bool = False,
        elem_id: str | None = None,
        mirror_webcam: bool = True,
        **kwargs,
    ):
        """
        Parameters:
            value: A PIL Image, numpy array, path or URL for the default value that Image component is going to take. If callable, the function will be called whenever the app loads to set the initial value of the component.
            shape: (width, height) shape to crop and resize image to; if None, matches input image size. Pass None for either width or height to only crop and resize the other.
            image_mode: "RGB" if color, or "L" if black and white.
            invert_colors: whether to invert the image as a preprocessing step.
            source: Source of image. "upload" creates a box where user can drop an image file, "webcam" allows user to take snapshot from their webcam, "canvas" defaults to a white image that can be edited and drawn upon with tools.
            tool: Tools used for editing. "editor" allows a full screen editor (and is the default if source is "upload" or "webcam"), "select" provides a cropping and zoom tool, "sketch" allows you to create a binary sketch (and is the default if source="canvas"), and "color-sketch" allows you to created a sketch in different colors. "color-sketch" can be used with source="upload" or "webcam" to allow sketching on an image. "sketch" can also be used with "upload" or "webcam" to create a mask over an image and in that case both the image and mask are passed into the function as a dictionary with keys "image" and "mask" respectively.
            type: The format the image is converted to before being passed into the prediction function. "numpy" converts the image to a numpy array with shape (width, height, 3) and values from 0 to 255, "pil" converts the image to a PIL image object, "filepath" passes a str path to a temporary file containing the image.
            label: component name in interface.
            every: If `value` is a callable, run the function 'every' number of seconds while the client connection is open. Has no effect otherwise. Queue must be enabled. The event can be accessed (e.g. to cancel it) via this component's .load_event attribute.
            show_label: if True, will display label.
            interactive: if True, will allow users to upload and edit an image; if False, can only be used to display images. If not provided, this is inferred based on whether the component is used as an input or output.
            visible: If False, component will be hidden.
            streaming: If True when used in a `live` interface, will automatically stream webcam feed. Only valid is source is 'webcam'.
            elem_id: An optional string that is assigned as the id of this component in the HTML DOM. Can be used for targeting CSS styles.
            mirror_webcam: If True webcam will be mirrored. Default is True.
        """
        self.mirror_webcam = mirror_webcam
        valid_types = ["numpy", "pil", "filepath"]
        if type not in valid_types:
            raise ValueError(
                f"Invalid value for parameter `type`: {type}. Please choose from one of: {valid_types}"
            )
        self.type = type
        self.shape = shape
        self.image_mode = image_mode
        valid_sources = ["upload", "webcam", "canvas"]
        if source not in valid_sources:
            raise ValueError(
                f"Invalid value for parameter `source`: {source}. Please choose from one of: {valid_sources}"
            )
        self.source = source
        if tool is None:
            self.tool = "sketch" if source == "canvas" else "editor"
        else:
            self.tool = tool
        self.invert_colors = invert_colors
        self.test_input = deepcopy(media_data.BASE64_IMAGE)
        self.interpret_by_tokens = True
        self.streaming = streaming
        if streaming and source != "webcam":
            raise ValueError("Image streaming only available if source is 'webcam'.")

        IOComponent.__init__(
            self,
            label=label,
            every=every,
            show_label=show_label,
            interactive=interactive,
            visible=visible,
            elem_id=elem_id,
            value=value,
            **kwargs,
        )

    def get_config(self):
        return {
            "image_mode": self.image_mode,
            "shape": self.shape,
            "source": self.source,
            "tool": self.tool,
            "value": self.value,
            "streaming": self.streaming,
            "mirror_webcam": self.mirror_webcam,
            **IOComponent.get_config(self),
        }

    @staticmethod
    def update(
        value: Any | Literal[_Keywords.NO_VALUE] | None = _Keywords.NO_VALUE,
        label: str | None = None,
        show_label: bool | None = None,
        interactive: bool | None = None,
        visible: bool | None = None,
    ):
        updated_config = {
            "label": label,
            "show_label": show_label,
            "interactive": interactive,
            "visible": visible,
            "value": value,
            "__type__": "update",
        }
        return IOComponent.add_interactive_to_config(updated_config, interactive)

    def _format_image(
        self, im: _Image.Image | None
    ) -> np.ndarray | _Image.Image | str | None:
        """Helper method to format an image based on self.type"""
        if im is None:
            return im
        fmt = im.format
        if self.type == "pil":
            return im
        elif self.type == "numpy":
            return np.array(im)
        elif self.type == "filepath":
            file_obj = tempfile.NamedTemporaryFile(
                delete=False,
                suffix=("." + fmt.lower() if fmt is not None else ".png"),
            )
            im.save(file_obj.name)
            return file_obj.name
        else:
            raise ValueError(
                "Unknown type: "
                + str(self.type)
                + ". Please choose from: 'numpy', 'pil', 'filepath'."
            )

    def generate_sample(self):
        return deepcopy(media_data.BASE64_IMAGE)

    def preprocess(
        self, x: str | Dict[str, str]
    ) -> np.ndarray | _Image.Image | str | Dict | None:
        """
        Parameters:
            x: base64 url data, or (if tool == "sketch") a dict of image and mask base64 url data
        Returns:
            image in requested format, or (if tool == "sketch") a dict of image and mask in requested format
        """
        if x is None:
            return x

        mask = ""
        if self.tool == "sketch" and self.source in ["upload", "webcam"]:
            assert isinstance(x, dict)
            x, mask = x["image"], x["mask"]

        im = processing_utils.decode_base64_to_image(x)
        with warnings.catch_warnings():
            warnings.simplefilter("ignore")
            im = im.convert(self.image_mode)
        if self.shape is not None:
            im = processing_utils.resize_and_crop(im, self.shape)
        if self.invert_colors:
            im = PIL.ImageOps.invert(im)
        if (
            self.source == "webcam"
            and self.mirror_webcam is True
            and self.tool != "color-sketch"
        ):
            im = PIL.ImageOps.mirror(im)

        if self.tool == "sketch" and self.source in ["upload", "webcam"]:
            mask_im = processing_utils.decode_base64_to_image(mask)
            return {
                "image": self._format_image(im),
                "mask": self._format_image(mask_im),
            }

        return self._format_image(im)

    def postprocess(
        self, y: np.ndarray | _Image.Image | str | Path | None
    ) -> str | None:
        """
        Parameters:
            y: image as a numpy array, PIL Image, string/Path filepath, or string URL
        Returns:
            base64 url data
        """
        if y is None:
            return None
        if isinstance(y, np.ndarray):
            return processing_utils.encode_array_to_base64(y)
        elif isinstance(y, _Image.Image):
            return processing_utils.encode_pil_to_base64(y)
        elif isinstance(y, (str, Path)):
            return processing_utils.encode_url_or_file_to_base64(y)
        else:
            raise ValueError("Cannot process this value as an Image")

    def set_interpret_parameters(self, segments: int = 16):
        """
        Calculates interpretation score of image subsections by splitting the image into subsections, then using a "leave one out" method to calculate the score of each subsection by whiting out the subsection and measuring the delta of the output value.
        Parameters:
            segments: Number of interpretation segments to split image into.
        """
        self.interpretation_segments = segments
        return self

    def _segment_by_slic(self, x):
        """
        Helper method that segments an image into superpixels using slic.
        Parameters:
            x: base64 representation of an image
        """
        x = processing_utils.decode_base64_to_image(x)
        if self.shape is not None:
            x = processing_utils.resize_and_crop(x, self.shape)
        resized_and_cropped_image = np.array(x)
        try:
            from skimage.segmentation import slic
        except (ImportError, ModuleNotFoundError):
            raise ValueError(
                "Error: running this interpretation for images requires scikit-image, please install it first."
            )
        try:
            segments_slic = slic(
                resized_and_cropped_image,
                self.interpretation_segments,
                compactness=10,
                sigma=1,
                start_label=1,
            )
        except TypeError:  # For skimage 0.16 and older
            segments_slic = slic(
                resized_and_cropped_image,
                self.interpretation_segments,
                compactness=10,
                sigma=1,
            )
        return segments_slic, resized_and_cropped_image

    def tokenize(self, x):
        """
        Segments image into tokens, masks, and leave-one-out-tokens
        Parameters:
            x: base64 representation of an image
        Returns:
            tokens: list of tokens, used by the get_masked_input() method
            leave_one_out_tokens: list of left-out tokens, used by the get_interpretation_neighbors() method
            masks: list of masks, used by the get_interpretation_neighbors() method
        """
        segments_slic, resized_and_cropped_image = self._segment_by_slic(x)
        tokens, masks, leave_one_out_tokens = [], [], []
        replace_color = np.mean(resized_and_cropped_image, axis=(0, 1))
        for (i, segment_value) in enumerate(np.unique(segments_slic)):
            mask = segments_slic == segment_value
            image_screen = np.copy(resized_and_cropped_image)
            image_screen[segments_slic == segment_value] = replace_color
            leave_one_out_tokens.append(
                processing_utils.encode_array_to_base64(image_screen)
            )
            token = np.copy(resized_and_cropped_image)
            token[segments_slic != segment_value] = 0
            tokens.append(token)
            masks.append(mask)
        return tokens, leave_one_out_tokens, masks

    def get_masked_inputs(self, tokens, binary_mask_matrix):
        masked_inputs = []
        for binary_mask_vector in binary_mask_matrix:
            masked_input = np.zeros_like(tokens[0], dtype=int)
            for token, b in zip(tokens, binary_mask_vector):
                masked_input = masked_input + token * int(b)
            masked_inputs.append(processing_utils.encode_array_to_base64(masked_input))
        return masked_inputs

    def get_interpretation_scores(
        self, x, neighbors, scores, masks, tokens=None, **kwargs
    ) -> List[List[float]]:
        """
        Returns:
            A 2D array representing the interpretation score of each pixel of the image.
        """
        x = processing_utils.decode_base64_to_image(x)
        if self.shape is not None:
            x = processing_utils.resize_and_crop(x, self.shape)
        x = np.array(x)
        output_scores = np.zeros((x.shape[0], x.shape[1]))

        for score, mask in zip(scores, masks):
            output_scores += score * mask

        max_val, min_val = np.max(output_scores), np.min(output_scores)
        if max_val > 0:
            output_scores = (output_scores - min_val) / (max_val - min_val)
        return output_scores.tolist()

    def style(self, *, height: int | None = None, width: int | None = None, **kwargs):
        """
        This method can be used to change the appearance of the Image component.
        Parameters:
            height: Height of the image.
            width: Width of the image.
        """
        self._style["height"] = height
        self._style["width"] = width
        return Component.style(
            self,
            **kwargs,
        )

    def stream(
        self,
        fn: Callable,
        inputs: List[Component],
        outputs: List[Component],
        _js: str | None = None,
        api_name: str | None = None,
        preprocess: bool = True,
        postprocess: bool = True,
    ):
        """
        This event is triggered when the user streams the component (e.g. a live webcam
        component)
        Parameters:
            fn: Callable function
            inputs: List of inputs
            outputs: List of outputs
        """
        # js: Optional frontend js method to run before running 'fn'. Input arguments for js method are values of 'inputs' and 'outputs', return should be a list of values for output components.
        if self.source != "webcam":
            raise ValueError("Image streaming only available if source is 'webcam'.")
        Streamable.stream(
            self,
            fn,
            inputs,
            outputs,
            _js=_js,
            api_name=api_name,
            preprocess=preprocess,
            postprocess=postprocess,
        )

    def as_example(self, input_data: str | None) -> str:
        return "" if input_data is None else str(Path(input_data).resolve())


@document("change", "clear", "play", "pause", "stop", "style")
class Video(
    Changeable,
    Clearable,
    Playable,
    Uploadable,
    IOComponent,
    FileSerializable,
    TempFileManager,
):
    """
    Creates a video component that can be used to upload/record videos (as an input) or display videos (as an output).
    For the video to be playable in the browser it must have a compatible container and codec combination. Allowed
    combinations are .mp4 with h264 codec, .ogg with theora codec, and .webm with vp9 codec. If the component detects
    that the output video would not be playable in the browser it will attempt to convert it to a playable mp4 video.
    If the conversion fails, the original video is returned.
    Preprocessing: passes the uploaded video as a {str} filepath or URL whose extension can be modified by `format`.
    Postprocessing: expects a {str} filepath to a video which is displayed.
    Examples-format: a {str} filepath to a local file that contains the video.
    Demos: video_identity
    """

    def __init__(
        self,
        value: str | Callable | None = None,
        *,
        format: str | None = None,
        source: str = "upload",
        label: str | None = None,
        every: float | None = None,
        show_label: bool = True,
        interactive: bool | None = None,
        visible: bool = True,
        elem_id: str | None = None,
        mirror_webcam: bool = True,
        include_audio: bool | None = None,
        **kwargs,
    ):
        """
        Parameters:
            value: A path or URL for the default value that Video component is going to take. If callable, the function will be called whenever the app loads to set the initial value of the component.
            format: Format of video format to be returned by component, such as 'avi' or 'mp4'. Use 'mp4' to ensure browser playability. If set to None, video will keep uploaded format.
            source: Source of video. "upload" creates a box where user can drop an video file, "webcam" allows user to record a video from their webcam.
            label: component name in interface.
            every: If `value` is a callable, run the function 'every' number of seconds while the client connection is open. Has no effect otherwise. Queue must be enabled. The event can be accessed (e.g. to cancel it) via this component's .load_event attribute.
            show_label: if True, will display label.
            interactive: if True, will allow users to upload a video; if False, can only be used to display videos. If not provided, this is inferred based on whether the component is used as an input or output.
            visible: If False, component will be hidden.
            elem_id: An optional string that is assigned as the id of this component in the HTML DOM. Can be used for targeting CSS styles.
            mirror_webcam: If True webcam will be mirrored. Default is True.
            include_audio: Whether the component should record/retain the audio track for a video. By default, audio is excluded for webcam videos and included for uploaded videos.
        """
        self.format = format
        valid_sources = ["upload", "webcam"]
        if source not in valid_sources:
            raise ValueError(
                f"Invalid value for parameter `source`: {source}. Please choose from one of: {valid_sources}"
            )
        self.source = source
        self.mirror_webcam = mirror_webcam
        self.include_audio = (
            include_audio if include_audio is not None else source == "upload"
        )
        TempFileManager.__init__(self)
        IOComponent.__init__(
            self,
            label=label,
            every=every,
            show_label=show_label,
            interactive=interactive,
            visible=visible,
            elem_id=elem_id,
            value=value,
            **kwargs,
        )

    def get_config(self):
        return {
            "source": self.source,
            "value": self.value,
            "mirror_webcam": self.mirror_webcam,
            "include_audio": self.include_audio,
            **IOComponent.get_config(self),
        }

    @staticmethod
    def update(
        value: Any | Literal[_Keywords.NO_VALUE] | None = _Keywords.NO_VALUE,
        source: str | None = None,
        label: str | None = None,
        show_label: bool | None = None,
        interactive: bool | None = None,
        visible: bool | None = None,
    ):
        updated_config = {
            "source": source,
            "label": label,
            "show_label": show_label,
            "interactive": interactive,
            "visible": visible,
            "value": value,
            "__type__": "update",
        }
        return IOComponent.add_interactive_to_config(updated_config, interactive)

    def preprocess(self, x: Dict[str, str] | None) -> str | None:
        """
        Parameters:
            x: a dictionary with the following keys: 'name' (containing the file path to a video), 'data' (with either the file URL or base64 representation of the video), and 'is_file` (True if `data` contains the file URL).
        Returns:
            a string file path to the preprocessed video
        """
        if x is None:
            return x

        file_name, file_data, is_file = (
            x["name"],
            x["data"],
            x.get("is_file", False),
        )
        if is_file:
            file = self.make_temp_copy_if_needed(file_name)
            file_name = Path(file)
        else:
            file = processing_utils.decode_base64_to_file(
                file_data, file_path=file_name
            )
            file_name = Path(file.name)

        uploaded_format = file_name.suffix.replace(".", "")
        modify_format = self.format is not None and uploaded_format != self.format
        flip = self.source == "webcam" and self.mirror_webcam
        if modify_format or flip:
            format = f".{self.format if modify_format else uploaded_format}"
            output_options = ["-vf", "hflip", "-c:a", "copy"] if flip else []
            output_options += ["-an"] if not self.include_audio else []
            flip_suffix = "_flip" if flip else ""
            output_file_name = str(
                file_name.with_name(f"{file_name.stem}{flip_suffix}{format}")
            )
            if Path(output_file_name).exists():
                return output_file_name
            ff = FFmpeg(
                inputs={str(file_name): None},
                outputs={output_file_name: output_options},
            )
            ff.run()
            return output_file_name
        elif not self.include_audio:
            output_file_name = str(file_name.with_name(f"muted_{file_name.name}"))
            ff = FFmpeg(
                inputs={str(file_name): None},
                outputs={output_file_name: ["-an"]},
            )
            ff.run()
            return output_file_name
        else:
            return str(file_name)

    def generate_sample(self):
        """Generates a random video for testing the API."""
        return deepcopy(media_data.BASE64_VIDEO)

    def postprocess(self, y: str | None) -> Dict[str, Any] | None:
        """
        Processes a video to ensure that it is in the correct format before
        returning it to the front end.
        Parameters:
            y: a path or URL to the video file
        Returns:
            a dictionary with the following keys: 'name' (containing the file path
            to a temporary copy of the video), 'data' (None), and 'is_file` (True).
        """
        if y is None:
            return None

        returned_format = y.split(".")[-1].lower()

        if self.format is None or returned_format == self.format:
            conversion_needed = False
        else:
            conversion_needed = True

        # For cases where the video is a URL and does not need to be converted to another format, we can just return the URL
        if utils.validate_url(y) and not (conversion_needed):
            return {"name": y, "data": None, "is_file": True}

        # For cases where the video needs to be converted to another format
        if utils.validate_url(y):
            y = self.download_temp_copy_if_needed(y)
        if (
            processing_utils.ffmpeg_installed()
            and not processing_utils.video_is_playable(y)
        ):
            warnings.warn(
                "Video does not have browser-compatible container or codec. Converting to mp4"
            )
            y = processing_utils.convert_video_to_playable_mp4(y)
        if self.format is not None and returned_format != self.format:
            output_file_name = y[0 : y.rindex(".") + 1] + self.format
            ff = FFmpeg(inputs={y: None}, outputs={output_file_name: None})
            ff.run()
            y = output_file_name

        y = self.make_temp_copy_if_needed(y)
        return {"name": y, "data": None, "is_file": True}

    def style(self, *, height: int | None = None, width: int | None = None, **kwargs):
        """
        This method can be used to change the appearance of the video component.
        Parameters:
            height: Height of the video.
            width: Width of the video.
        """
        self._style["height"] = height
        self._style["width"] = width
        return Component.style(
            self,
            **kwargs,
        )


@document("change", "clear", "play", "pause", "stop", "stream", "style")
class Audio(
    Changeable,
    Clearable,
    Playable,
    Streamable,
    Uploadable,
    IOComponent,
    FileSerializable,
    TempFileManager,
):
    """
    Creates an audio component that can be used to upload/record audio (as an input) or display audio (as an output).
    Preprocessing: passes the uploaded audio as a {Tuple(int, numpy.array)} corresponding to (sample rate, data) or as a {str} filepath, depending on `type`
    Postprocessing: expects a {Tuple(int, numpy.array)} corresponding to (sample rate, data) or as a {str} filepath or URL to an audio file, which gets displayed
    Examples-format: a {str} filepath to a local file that contains audio.
    Demos: main_note, generate_tone, reverse_audio
    Guides: real_time_speech_recognition
    """

    def __init__(
        self,
        value: str | Tuple[int, np.ndarray] | Callable | None = None,
        *,
        source: str = "upload",
        type: str = "numpy",
        label: str | None = None,
        every: float | None = None,
        show_label: bool = True,
        interactive: bool | None = None,
        visible: bool = True,
        streaming: bool = False,
        elem_id: str | None = None,
        **kwargs,
    ):
        """
        Parameters:
            value: A path, URL, or [sample_rate, numpy array] tuple for the default value that Audio component is going to take. If callable, the function will be called whenever the app loads to set the initial value of the component.
            source: Source of audio. "upload" creates a box where user can drop an audio file, "microphone" creates a microphone input.
            type: The format the audio file is converted to before being passed into the prediction function. "numpy" converts the audio to a tuple consisting of: (int sample rate, numpy.array for the data), "filepath" passes a str path to a temporary file containing the audio.
            label: component name in interface.
            every: If `value` is a callable, run the function 'every' number of seconds while the client connection is open. Has no effect otherwise. Queue must be enabled. The event can be accessed (e.g. to cancel it) via this component's .load_event attribute.
            show_label: if True, will display label.
            interactive: if True, will allow users to upload and edit a audio file; if False, can only be used to play audio. If not provided, this is inferred based on whether the component is used as an input or output.
            visible: If False, component will be hidden.
            streaming: If set to True when used in a `live` interface, will automatically stream webcam feed. Only valid is source is 'microphone'.
            elem_id: An optional string that is assigned as the id of this component in the HTML DOM. Can be used for targeting CSS styles.
        """
        valid_sources = ["upload", "microphone"]
        if source not in valid_sources:
            raise ValueError(
                f"Invalid value for parameter `source`: {source}. Please choose from one of: {valid_sources}"
            )
        self.source = source
        valid_types = ["numpy", "filepath"]
        if type not in valid_types:
            raise ValueError(
                f"Invalid value for parameter `type`: {type}. Please choose from one of: {valid_types}"
            )
        self.type = type
        self.test_input = deepcopy(media_data.BASE64_AUDIO)
        self.interpret_by_tokens = True
        self.streaming = streaming
        if streaming and source != "microphone":
            raise ValueError(
                "Audio streaming only available if source is 'microphone'."
            )
        TempFileManager.__init__(self)
        IOComponent.__init__(
            self,
            label=label,
            every=every,
            show_label=show_label,
            interactive=interactive,
            visible=visible,
            elem_id=elem_id,
            value=value,
            **kwargs,
        )

    def get_config(self):
        return {
            "source": self.source,
            "value": self.value,
            "streaming": self.streaming,
            **IOComponent.get_config(self),
        }

    @staticmethod
    def update(
        value: Any | Literal[_Keywords.NO_VALUE] | None = _Keywords.NO_VALUE,
        source: str | None = None,
        label: str | None = None,
        show_label: bool | None = None,
        interactive: bool | None = None,
        visible: bool | None = None,
    ):
        updated_config = {
            "source": source,
            "label": label,
            "show_label": show_label,
            "interactive": interactive,
            "visible": visible,
            "value": value,
            "__type__": "update",
        }
        return IOComponent.add_interactive_to_config(updated_config, interactive)

    def preprocess(
        self, x: Dict[str, Any] | None
    ) -> Tuple[int, np.ndarray] | str | None:
        """
        Parameters:
            x: dictionary with keys "name", "data", "is_file", "crop_min", "crop_max".
        Returns:
            audio in requested format
        """
        if x is None:
            return x
        file_name, file_data, is_file = (
            x["name"],
            x["data"],
            x.get("is_file", False),
        )
        crop_min, crop_max = x.get("crop_min", 0), x.get("crop_max", 100)
        if is_file:
            if utils.validate_url(file_name):
                temp_file_path = self.download_temp_copy_if_needed(file_name)
            else:
                temp_file_path = self.make_temp_copy_if_needed(file_name)
        else:
            temp_file_obj = processing_utils.decode_base64_to_file(
                file_data, file_path=file_name
            )
            temp_file_path = temp_file_obj.name

        sample_rate, data = processing_utils.audio_from_file(
            temp_file_path, crop_min=crop_min, crop_max=crop_max
        )

        if self.type == "numpy":
            return sample_rate, data
        elif self.type == "filepath":
            processing_utils.audio_to_file(sample_rate, data, temp_file_path)
            return temp_file_path
        else:
            raise ValueError(
                "Unknown type: "
                + str(self.type)
                + ". Please choose from: 'numpy', 'filepath'."
            )

    def set_interpret_parameters(self, segments: int = 8):
        """
        Calculates interpretation score of audio subsections by splitting the audio into subsections, then using a "leave one out" method to calculate the score of each subsection by removing the subsection and measuring the delta of the output value.
        Parameters:
            segments: Number of interpretation segments to split audio into.
        """
        self.interpretation_segments = segments
        return self

    def tokenize(self, x):
        if x.get("is_file"):
            sample_rate, data = processing_utils.audio_from_file(x["name"])
        else:
            file_obj = processing_utils.decode_base64_to_file(x["data"])
            sample_rate, data = processing_utils.audio_from_file(file_obj.name)
        leave_one_out_sets = []
        tokens = []
        masks = []
        duration = data.shape[0]
        boundaries = np.linspace(0, duration, self.interpretation_segments + 1).tolist()
        boundaries = [round(boundary) for boundary in boundaries]
        for index in range(len(boundaries) - 1):
            start, stop = boundaries[index], boundaries[index + 1]
            masks.append((start, stop))

            # Handle the leave one outs
            leave_one_out_data = np.copy(data)
            leave_one_out_data[start:stop] = 0
            file = tempfile.NamedTemporaryFile(delete=False, suffix=".wav")
            processing_utils.audio_to_file(sample_rate, leave_one_out_data, file.name)
            out_data = processing_utils.encode_file_to_base64(file.name)
            leave_one_out_sets.append(out_data)
            file.close()
            Path(file.name).unlink()

            # Handle the tokens
            token = np.copy(data)
            token[0:start] = 0
            token[stop:] = 0
            file = tempfile.NamedTemporaryFile(delete=False, suffix=".wav")
            processing_utils.audio_to_file(sample_rate, token, file.name)
            token_data = processing_utils.encode_file_to_base64(file.name)
            file.close()
            Path(file.name).unlink()

            tokens.append(token_data)
        tokens = [{"name": "token.wav", "data": token} for token in tokens]
        leave_one_out_sets = [
            {"name": "loo.wav", "data": loo_set} for loo_set in leave_one_out_sets
        ]
        return tokens, leave_one_out_sets, masks

    def get_masked_inputs(self, tokens, binary_mask_matrix):
        # create a "zero input" vector and get sample rate
        x = tokens[0]["data"]
        file_obj = processing_utils.decode_base64_to_file(x)
        sample_rate, data = processing_utils.audio_from_file(file_obj.name)
        zero_input = np.zeros_like(data, dtype="int16")
        # decode all of the tokens
        token_data = []
        for token in tokens:
            file_obj = processing_utils.decode_base64_to_file(token["data"])
            _, data = processing_utils.audio_from_file(file_obj.name)
            token_data.append(data)
        # construct the masked version
        masked_inputs = []
        for binary_mask_vector in binary_mask_matrix:
            masked_input = np.copy(zero_input)
            for t, b in zip(token_data, binary_mask_vector):
                masked_input = masked_input + t * int(b)
            file = tempfile.NamedTemporaryFile(delete=False)
            processing_utils.audio_to_file(sample_rate, masked_input, file.name)
            masked_data = processing_utils.encode_file_to_base64(file.name)
            file.close()
            Path(file.name).unlink()
            masked_inputs.append(masked_data)
        return masked_inputs

    def get_interpretation_scores(
        self, x, neighbors, scores, masks=None, tokens=None
    ) -> List[float]:
        """
        Returns:
            Each value represents the interpretation score corresponding to an evenly spaced subsection of audio.
        """
        return list(scores)

    def generate_sample(self):
        return deepcopy(media_data.BASE64_AUDIO)

    def postprocess(self, y: Tuple[int, np.ndarray] | str | None) -> str | Dict | None:
        """
        Parameters:
            y: audio data in either of the following formats: a tuple of (sample_rate, data), or a string filepath or URL to an audio file, or None.
        Returns:
            base64 url data
        """
        if y is None:
            return None
        if isinstance(y, str) and utils.validate_url(y):
            return {"name": y, "data": None, "is_file": True}
        if isinstance(y, tuple):
            sample_rate, data = y
            file = tempfile.NamedTemporaryFile(suffix=".wav", delete=False)
            processing_utils.audio_to_file(sample_rate, data, file.name)
            file_path = file.name
            self.temp_files.add(file_path)
        else:
            file_path = self.make_temp_copy_if_needed(y)
        return {"name": file_path, "data": None, "is_file": True}

    def stream(
        self,
        fn: Callable,
        inputs: List[Component],
        outputs: List[Component],
        _js: str | None = None,
        api_name: str | None = None,
        preprocess: bool = True,
        postprocess: bool = True,
    ):
        """
        This event is triggered when the user streams the component (e.g. a live webcam
        component)
        Parameters:
            fn: Callable function
            inputs: List of inputs
            outputs: List of outputs
        """
        #             _js: Optional frontend js method to run before running 'fn'. Input arguments for js method are values of 'inputs' and 'outputs', return should be a list of values for output components.
        if self.source != "microphone":
            raise ValueError(
                "Audio streaming only available if source is 'microphone'."
            )
        Streamable.stream(
            self,
            fn,
            inputs,
            outputs,
            _js=_js,
            api_name=api_name,
            preprocess=preprocess,
            postprocess=postprocess,
        )

    def style(
        self,
        **kwargs,
    ):
        """
        This method can be used to change the appearance of the audio component.
        """
        return Component.style(
            self,
            **kwargs,
        )

    def as_example(self, input_data: str | None) -> str:
        return Path(input_data).name if input_data else ""


@document("change", "clear", "style")
class File(
    Changeable, Clearable, Uploadable, IOComponent, FileSerializable, TempFileManager
):
    """
    Creates a file component that allows uploading generic file (when used as an input) and or displaying generic files (output).
    Preprocessing: passes the uploaded file as a {file-object} or {List[file-object]} depending on `file_count` (or a {bytes}/{List{bytes}} depending on `type`)
    Postprocessing: expects function to return a {str} path to a file, or {List[str]} consisting of paths to files.
    Examples-format: a {str} path to a local file that populates the component.
    Demos: zip_to_json, zip_files
    """

    def __init__(
        self,
        value: str | List[str] | Callable | None = None,
        *,
        file_count: str = "single",
        file_types: List[str] | None = None,
        type: str = "file",
        label: str | None = None,
        every: float | None = None,
        show_label: bool = True,
        interactive: bool | None = None,
        visible: bool = True,
        elem_id: str | None = None,
        **kwargs,
    ):
        """
        Parameters:
            value: Default file to display, given as str file path. If callable, the function will be called whenever the app loads to set the initial value of the component.
            file_count: if single, allows user to upload one file. If "multiple", user uploads multiple files. If "directory", user uploads all files in selected directory. Return type will be list for each file in case of "multiple" or "directory".
            file_types: List of type of files to be uploaded. "file" allows any file to be uploaded, "image" allows only image files to be uploaded, "audio" allows only audio files to be uploaded, "video" allows only video files to be uploaded, "text" allows only text files to be uploaded.
            type: Type of value to be returned by component. "file" returns a temporary file object whose path can be retrieved by file_obj.name and original filename can be retrieved with file_obj.orig_name, "binary" returns an bytes object.
            label: component name in interface.
            every: If `value` is a callable, run the function 'every' number of seconds while the client connection is open. Has no effect otherwise. Queue must be enabled. The event can be accessed (e.g. to cancel it) via this component's .load_event attribute.
            show_label: if True, will display label.
            interactive: if True, will allow users to upload a file; if False, can only be used to display files. If not provided, this is inferred based on whether the component is used as an input or output.
            visible: If False, component will be hidden.
            elem_id: An optional string that is assigned as the id of this component in the HTML DOM. Can be used for targeting CSS styles.
        """
        self.file_count = file_count
        self.file_types = file_types
        valid_types = [
            "file",
            "binary",
            "bytes",
        ]  # "bytes" is included for backwards compatibility
        if type not in valid_types:
            raise ValueError(
                f"Invalid value for parameter `type`: {type}. Please choose from one of: {valid_types}"
            )
        if type == "bytes":
            warnings.warn(
                "The `bytes` type is deprecated and may not work as expected. Please use `binary` instead."
            )
        self.type = type
        self.test_input = None
        TempFileManager.__init__(self)
        IOComponent.__init__(
            self,
            label=label,
            every=every,
            show_label=show_label,
            interactive=interactive,
            visible=visible,
            elem_id=elem_id,
            value=value,
            **kwargs,
        )

    def get_config(self):
        return {
            "file_count": self.file_count,
            "file_types": self.file_types,
            "value": self.value,
            **IOComponent.get_config(self),
        }

    @staticmethod
    def update(
        value: Any | Literal[_Keywords.NO_VALUE] | None = _Keywords.NO_VALUE,
        label: str | None = None,
        show_label: bool | None = None,
        interactive: bool | None = None,
        visible: bool | None = None,
    ):
        updated_config = {
            "label": label,
            "show_label": show_label,
            "interactive": interactive,
            "visible": visible,
            "value": value,
            "__type__": "update",
        }
        return IOComponent.add_interactive_to_config(updated_config, interactive)

    def preprocess(
        self, x: List[Dict[str, Any]] | None
    ) -> bytes | tempfile._TemporaryFileWrapper | List[
        bytes | tempfile._TemporaryFileWrapper
    ] | None:
        """
        Parameters:
            x: List of JSON objects with filename as 'name' property and base64 data as 'data' property
        Returns:
            File objects in requested format
        """
        if x is None:
            return None

        def process_single_file(f) -> bytes | tempfile._TemporaryFileWrapper:
            file_name, data, is_file = (
                f["name"],
                f["data"],
                f.get("is_file", False),
            )
            if self.type == "file":
                if is_file:
                    temp_file_path = self.make_temp_copy_if_needed(file_name)
                    file = tempfile.NamedTemporaryFile(delete=False)
                    file.name = temp_file_path
                    file.orig_name = file_name  # type: ignore
                else:
                    file = processing_utils.decode_base64_to_file(
                        data, file_path=file_name
                    )
                    file.orig_name = file_name  # type: ignore
                return file
            elif (
                self.type == "binary" or self.type == "bytes"
            ):  # "bytes" is included for backwards compatibility
                if is_file:
                    with open(file_name, "rb") as file_data:
                        return file_data.read()
                return processing_utils.decode_base64_to_binary(data)[0]
            else:
                raise ValueError(
                    "Unknown type: "
                    + str(self.type)
                    + ". Please choose from: 'file', 'bytes'."
                )

        if self.file_count == "single":
            if isinstance(x, list):
                return process_single_file(x[0])
            else:
                return process_single_file(x)
        else:
            if isinstance(x, list):
                return [process_single_file(f) for f in x]
            else:
                return process_single_file(x)

    def generate_sample(self):
        return deepcopy(media_data.BASE64_FILE)

    def postprocess(
        self, y: str | List[str] | None
    ) -> Dict[str, Any] | List[Dict[str, Any]] | None:
        """
        Parameters:
            y: file path
        Returns:
            JSON object with key 'name' for filename, 'data' for base64 url, and 'size' for filesize in bytes
        """
        if y is None:
            return None
        if isinstance(y, list):
            return [
                {
                    "orig_name": Path(file).name,
                    "name": self.make_temp_copy_if_needed(file),
                    "size": Path(file).stat().st_size,
                    "data": None,
                    "is_file": True,
                }
                for file in y
            ]
        else:
            return {
                "orig_name": Path(y).name,
                "name": self.make_temp_copy_if_needed(y),
                "size": Path(y).stat().st_size,
                "data": None,
                "is_file": True,
            }

    def serialize(
        self, x: str | None, load_dir: str = "", encryption_key: bytes | None = None
    ) -> Dict | None:
        serialized = FileSerializable.serialize(self, x, load_dir, encryption_key)
        if serialized is None:
            return None
        serialized["size"] = Path(serialized["name"]).stat().st_size
        return serialized

    def style(
        self,
        **kwargs,
    ):
        """
        This method can be used to change the appearance of the file component.
        """
        return Component.style(
            self,
            **kwargs,
        )

    def as_example(self, input_data: str | List | None) -> str:
        if input_data is None:
            return ""
        elif isinstance(input_data, list):
            return ", ".join([Path(file).name for file in input_data])
        else:
            return Path(input_data).name


@document("change", "style")
class Dataframe(Changeable, IOComponent, JSONSerializable):
    """
    Accepts or displays 2D input through a spreadsheet-like component for dataframes.
    Preprocessing: passes the uploaded spreadsheet data as a {pandas.DataFrame}, {numpy.array}, {List[List]}, or {List} depending on `type`
    Postprocessing: expects a {pandas.DataFrame}, {numpy.array}, {List[List]}, {List}, a {Dict} with keys `data` (and optionally `headers`), or {str} path to a csv, which is rendered in the spreadsheet.
    Examples-format: a {str} filepath to a csv with data, a pandas dataframe, or a list of lists (excluding headers) where each sublist is a row of data.
    Demos: filter_records, matrix_transpose, tax_calculator
    """

    markdown_parser = None

    def __init__(
        self,
        value: List[List[Any]] | Callable | None = None,
        *,
        headers: List[str] | None = None,
        row_count: int | Tuple[int, str] = (1, "dynamic"),
        col_count: int | Tuple[int, str] | None = None,
        datatype: str | List[str] = "str",
        type: str = "pandas",
        max_rows: int | None = 20,
        max_cols: int | None = None,
        overflow_row_behaviour: str = "paginate",
        label: str | None = None,
        every: float | None = None,
        show_label: bool = True,
        interactive: bool | None = None,
        visible: bool = True,
        elem_id: str | None = None,
        wrap: bool = False,
        **kwargs,
    ):
        """
        Parameters:
            value: Default value as a 2-dimensional list of values. If callable, the function will be called whenever the app loads to set the initial value of the component.
            headers: List of str header names. If None, no headers are shown.
            row_count: Limit number of rows for input and decide whether user can create new rows. The first element of the tuple is an `int`, the row count; the second should be 'fixed' or 'dynamic', the new row behaviour. If an `int` is passed the rows default to 'dynamic'
            col_count: Limit number of columns for input and decide whether user can create new columns. The first element of the tuple is an `int`, the number of columns; the second should be 'fixed' or 'dynamic', the new column behaviour. If an `int` is passed the columns default to 'dynamic'
            datatype: Datatype of values in sheet. Can be provided per column as a list of strings, or for the entire sheet as a single string. Valid datatypes are "str", "number", "bool", "date", and "markdown".
            type: Type of value to be returned by component. "pandas" for pandas dataframe, "numpy" for numpy array, or "array" for a Python array.
            label: component name in interface.
            max_rows: Maximum number of rows to display at once. Set to None for infinite.
            max_cols: Maximum number of columns to display at once. Set to None for infinite.
            overflow_row_behaviour: If set to "paginate", will create pages for overflow rows. If set to "show_ends", will show initial and final rows and truncate middle rows.
            label: component name in interface.
            every: If `value` is a callable, run the function 'every' number of seconds while the client connection is open. Has no effect otherwise. Queue must be enabled. The event can be accessed (e.g. to cancel it) via this component's .load_event attribute.
            show_label: if True, will display label.
            interactive: if True, will allow users to edit the dataframe; if False, can only be used to display data. If not provided, this is inferred based on whether the component is used as an input or output.
            visible: If False, component will be hidden.
            elem_id: An optional string that is assigned as the id of this component in the HTML DOM. Can be used for targeting CSS styles.
            wrap: if True text in table cells will wrap when appropriate, if False the table will scroll horiztonally. Defaults to False.
        """

        self.wrap = wrap
        self.row_count = self.__process_counts(row_count)
        self.col_count = self.__process_counts(
            col_count, len(headers) if headers else 3
        )

        self.__validate_headers(headers, self.col_count[0])

        self.headers = (
            headers if headers is not None else list(range(1, self.col_count[0] + 1))
        )
        self.datatype = (
            datatype if isinstance(datatype, list) else [datatype] * self.col_count[0]
        )
        valid_types = ["pandas", "numpy", "array"]
        if type not in valid_types:
            raise ValueError(
                f"Invalid value for parameter `type`: {type}. Please choose from one of: {valid_types}"
            )
        self.type = type
        values = {
            "str": "",
            "number": 0,
            "bool": False,
            "date": "01/01/1970",
            "markdown": "",
            "html": "",
        }
        column_dtypes = (
            [datatype] * self.col_count[0] if isinstance(datatype, str) else datatype
        )
        self.test_input = [
            [values[c] for c in column_dtypes] for _ in range(self.row_count[0])
        ]

        self.max_rows = max_rows
        self.max_cols = max_cols
        self.overflow_row_behaviour = overflow_row_behaviour
        IOComponent.__init__(
            self,
            label=label,
            every=every,
            show_label=show_label,
            interactive=interactive,
            visible=visible,
            elem_id=elem_id,
            value=value,
            **kwargs,
        )

    def get_config(self):
        return {
            "headers": self.headers,
            "datatype": self.datatype,
            "row_count": self.row_count,
            "col_count": self.col_count,
            "value": self.value,
            "max_rows": self.max_rows,
            "max_cols": self.max_cols,
            "overflow_row_behaviour": self.overflow_row_behaviour,
            "wrap": self.wrap,
            **IOComponent.get_config(self),
        }

    @staticmethod
    def update(
        value: Any | Literal[_Keywords.NO_VALUE] | None = _Keywords.NO_VALUE,
        max_rows: int | None = None,
        max_cols: str | None = None,
        label: str | None = None,
        show_label: bool | None = None,
        interactive: bool | None = None,
        visible: bool | None = None,
    ):
        updated_config = {
            "max_rows": max_rows,
            "max_cols": max_cols,
            "label": label,
            "show_label": show_label,
            "interactive": interactive,
            "visible": visible,
            "value": value,
            "__type__": "update",
        }
        return IOComponent.add_interactive_to_config(updated_config, interactive)

    def preprocess(self, x: DataframeData):
        """
        Parameters:
            x: 2D array of str, numeric, or bool data
        Returns:
            Dataframe in requested format
        """
        if self.type == "pandas":
            if x.get("headers") is not None:
                return pd.DataFrame(x["data"], columns=x.get("headers"))
            else:
                return pd.DataFrame(x["data"])
        if self.type == "numpy":
            return np.array(x["data"])
        elif self.type == "array":
            return x["data"]
        else:
            raise ValueError(
                "Unknown type: "
                + str(self.type)
                + ". Please choose from: 'pandas', 'numpy', 'array'."
            )

    def generate_sample(self):
        return [[1, 2, 3], [4, 5, 6]]

    def postprocess(
        self, y: str | pd.DataFrame | np.ndarray | List[List[str | float]] | Dict
    ) -> Dict:
        """
        Parameters:
            y: dataframe in given format
        Returns:
            JSON object with key 'headers' for list of header names, 'data' for 2D array of string or numeric data
        """
        if y is None:
            return self.postprocess(self.test_input)
        if isinstance(y, dict):
            return y
        if isinstance(y, str):
            dataframe = pd.read_csv(y)
            return {
                "headers": list(dataframe.columns),
                "data": Dataframe.__process_markdown(
                    dataframe.to_dict(orient="split")["data"], self.datatype
                ),
            }
        if isinstance(y, pd.DataFrame):
            return {
                "headers": list(y.columns),  # type: ignore
                "data": Dataframe.__process_markdown(
                    y.to_dict(orient="split")["data"], self.datatype  # type: ignore
                ),
            }
        if isinstance(y, (np.ndarray, list)):
            if isinstance(y, np.ndarray):
                y = y.tolist()
            assert isinstance(y, list), "output cannot be converted to list"

            _headers = self.headers

            if len(self.headers) < len(y[0]):
                _headers = [
                    *self.headers,
                    *list(range(len(self.headers) + 1, len(y[0]) + 1)),
                ]
            elif len(self.headers) > len(y[0]):
                _headers = self.headers[: len(y[0])]

            return {
                "headers": _headers,
                "data": Dataframe.__process_markdown(y, self.datatype),
            }
        raise ValueError("Cannot process value as a Dataframe")

    @staticmethod
    def __process_counts(count, default=3) -> Tuple[int, str]:
        if count is None:
            return (default, "dynamic")
        if type(count) == int or type(count) == float:
            return (int(count), "dynamic")
        else:
            return count

    @staticmethod
    def __validate_headers(headers: List[str] | None, col_count: int):
        if headers is not None and len(headers) != col_count:
            raise ValueError(
                "The length of the headers list must be equal to the col_count int.\nThe column count is set to {cols} but `headers` has {headers} items. Check the values passed to `col_count` and `headers`.".format(
                    cols=col_count, headers=len(headers)
                )
            )

    @classmethod
    def __process_markdown(cls, data: List[List[Any]], datatype: List[str]):
        if "markdown" not in datatype:
            return data

        if cls.markdown_parser is None:
            cls.markdown_parser = (
                MarkdownIt()
                .use(dollarmath_plugin, renderer=utils.tex2svg, allow_digits=False)
                .enable("table")
            )

        for i in range(len(data)):
            for j in range(len(data[i])):
                if datatype[j] == "markdown":
                    data[i][j] = cls.markdown_parser.render(data[i][j])

        return data

    def style(
        self,
        **kwargs,
    ):
        """
        This method can be used to change the appearance of the DataFrame component.
        """
        return Component.style(
            self,
            **kwargs,
        )

    def as_example(self, input_data: pd.DataFrame | np.ndarray | str | None):
        if input_data is None:
            return ""
        elif isinstance(input_data, pd.DataFrame):
            return input_data.head(n=5).to_dict(orient="split")["data"]  # type: ignore
        elif isinstance(input_data, np.ndarray):
            return input_data.tolist()
        return input_data


@document("change", "style")
class Timeseries(Changeable, IOComponent, JSONSerializable):
    """
    Creates a component that can be used to upload/preview timeseries csv files or display a dataframe consisting of a time series graphically.
    Preprocessing: passes the uploaded timeseries data as a {pandas.DataFrame} into the function
    Postprocessing: expects a {pandas.DataFrame} or {str} path to a csv to be returned, which is then displayed as a timeseries graph
    Examples-format: a {str} filepath of csv data with time series data.
    Demos: fraud_detector
    """

    def __init__(
        self,
        value: str | Callable | None = None,
        *,
        x: str | None = None,
        y: str | List[str] | None = None,
        colors: List[str] | None = None,
        label: str | None = None,
        every: float | None = None,
        show_label: bool = True,
        interactive: bool | None = None,
        visible: bool = True,
        elem_id: str | None = None,
        **kwargs,
    ):
        """
        Parameters:
            value: File path for the timeseries csv file. If callable, the function will be called whenever the app loads to set the initial value of the component.
            x: Column name of x (time) series. None if csv has no headers, in which case first column is x series.
            y: Column name of y series, or list of column names if multiple series. None if csv has no headers, in which case every column after first is a y series.
            label: component name in interface.
            every: If `value` is a callable, run the function 'every' number of seconds while the client connection is open. Has no effect otherwise. Queue must be enabled. The event can be accessed (e.g. to cancel it) via this component's .load_event attribute.
            colors: an ordered list of colors to use for each line plot
            show_label: if True, will display label.
            interactive: if True, will allow users to upload a timeseries csv; if False, can only be used to display timeseries data. If not provided, this is inferred based on whether the component is used as an input or output.
            visible: If False, component will be hidden.
            elem_id: An optional string that is assigned as the id of this component in the HTML DOM. Can be used for targeting CSS styles.
        """
        self.x = x
        if isinstance(y, str):
            y = [y]
        self.y = y
        self.colors = colors
        IOComponent.__init__(
            self,
            label=label,
            every=every,
            show_label=show_label,
            interactive=interactive,
            visible=visible,
            elem_id=elem_id,
            value=value,
            **kwargs,
        )

    def get_config(self):
        return {
            "x": self.x,
            "y": self.y,
            "value": self.value,
            "colors": self.colors,
            **IOComponent.get_config(self),
        }

    @staticmethod
    def update(
        value: Any | Literal[_Keywords.NO_VALUE] | None = _Keywords.NO_VALUE,
        colors: List[str] | None = None,
        label: str | None = None,
        show_label: bool | None = None,
        interactive: bool | None = None,
        visible: bool | None = None,
    ):
        updated_config = {
            "colors": colors,
            "label": label,
            "show_label": show_label,
            "interactive": interactive,
            "visible": visible,
            "value": value,
            "__type__": "update",
        }
        return IOComponent.add_interactive_to_config(updated_config, interactive)

    def preprocess(self, x: Dict | None) -> pd.DataFrame | None:
        """
        Parameters:
            x: Dict with keys 'data': 2D array of str, numeric, or bool data, 'headers': list of strings for header names, 'range': optional two element list designating start of end of subrange.
        Returns:
            Dataframe of timeseries data
        """
        if x is None:
            return x
        elif x.get("is_file"):
            dataframe = pd.read_csv(x["name"])
        else:
            dataframe = pd.DataFrame(data=x["data"], columns=x["headers"])
        if x.get("range") is not None:
            dataframe = dataframe.loc[dataframe[self.x or 0] >= x["range"][0]]
            dataframe = dataframe.loc[dataframe[self.x or 0] <= x["range"][1]]
        return dataframe

    def generate_sample(self):
        return {
            "data": [[1] + [2] * len(self.y or [])] * 4,
            "headers": [self.x] + (self.y or []),
        }

    def postprocess(self, y: str | pd.DataFrame | None) -> Dict | None:
        """
        Parameters:
            y: csv or dataframe with timeseries data
        Returns:
            JSON object with key 'headers' for list of header names, 'data' for 2D array of string or numeric data
        """
        if y is None:
            return None
        if isinstance(y, str):
            dataframe = pd.read_csv(y)
            return {
                "headers": dataframe.columns.values.tolist(),
                "data": dataframe.values.tolist(),
            }
        if isinstance(y, pd.DataFrame):
            return {"headers": y.columns.values.tolist(), "data": y.values.tolist()}
        raise ValueError("Cannot process value as Timeseries data")

    def style(
        self,
        **kwargs,
    ):
        """
        This method can be used to change the appearance of the TimeSeries component.
        """
        return Component.style(
            self,
            **kwargs,
        )


@document()
class State(IOComponent, SimpleSerializable):
    """
    Special hidden component that stores session state across runs of the demo by the
    same user. The value of the State variable is cleared when the user refreshes the page.

    Preprocessing: No preprocessing is performed
    Postprocessing: No postprocessing is performed
    Demos: chatbot_demo, blocks_simple_squares
    Guides: creating_a_chatbot, real_time_speech_recognition
    """

    allow_string_shortcut = False

    def __init__(
        self,
        value: Any = None,
        **kwargs,
    ):
        """
        Parameters:
            value: the initial value of the state. If callable, the function will be called whenever the app loads to set the initial value of the component.
        """
        self.stateful = True
        IOComponent.__init__(self, value=deepcopy(value), **kwargs)

    def style(self):
        return self


class Variable(State):
    """Variable was renamed to State. This class is kept for backwards compatibility."""

    def __init__(self, *args, **kwargs):
        super().__init__(*args, **kwargs)

    def get_block_name(self):
        return "state"


@document("click", "style")
class Button(Clickable, IOComponent, SimpleSerializable):
    """
    Used to create a button, that can be assigned arbitrary click() events. The label (value) of the button can be used as an input or set via the output of a function.

    Preprocessing: passes the button value as a {str} into the function
    Postprocessing: expects a {str} to be returned from a function, which is set as the label of the button
    Demos: blocks_inputs, blocks_kinematics
    """

    def __init__(
        self,
        value: str | Callable = "Run",
        *,
        variant: str = "secondary",
        visible: bool = True,
        elem_id: str | None = None,
        **kwargs,
    ):
        """
        Parameters:
            value: Default text for the button to display. If callable, the function will be called whenever the app loads to set the initial value of the component.
            variant: 'primary' for main call-to-action, 'secondary' for a more subdued style
            visible: If False, component will be hidden.
            elem_id: An optional string that is assigned as the id of this component in the HTML DOM. Can be used for targeting CSS styles.
        """
        IOComponent.__init__(
            self, visible=visible, elem_id=elem_id, value=value, **kwargs
        )
        self.variant = variant

    def get_config(self):
        return {
            "value": self.value,
            "variant": self.variant,
            **Component.get_config(self),
        }

    @staticmethod
    def update(
        value: str | Literal[_Keywords.NO_VALUE] | None = _Keywords.NO_VALUE,
        variant: str | None = None,
        visible: bool | None = None,
    ):
        return {
            "variant": variant,
            "visible": visible,
            "value": value,
            "__type__": "update",
        }

    def style(self, *, full_width: bool | None = None, **kwargs):
        """
        This method can be used to change the appearance of the button component.
        Parameters:
            full_width: If True, will expand to fill parent container.
        """
        if full_width is not None:
            self._style["full_width"] = full_width

        return Component.style(self, **kwargs)


@document("click", "upload", "style")
class UploadButton(
    Clickable, Uploadable, IOComponent, FileSerializable, TempFileManager
):
    """
    Used to create an upload button, when cicked allows a user to upload files that satisfy the specified file type or generic files (if file_type not set).
    Preprocessing: passes the uploaded file as a {file-object} or {List[file-object]} depending on `file_count` (or a {bytes}/{List{bytes}} depending on `type`)
    Postprocessing: expects function to return a {str} path to a file, or {List[str]} consisting of paths to files.
    Examples-format: a {str} path to a local file that populates the component.
    Demos: upload_button
    """

    def __init__(
        self,
        label: str = "Upload a File",
        value: str | List[str] | Callable | None = None,
        *,
        visible: bool = True,
        elem_id: str | None = None,
        type: str = "file",
        file_count: str = "single",
        file_types: List[str] | None = None,
        **kwargs,
    ):
        """
        Parameters:
            value: Default text for the button to display.
            type: Type of value to be returned by component. "file" returns a temporary file object whose path can be retrieved by file_obj.name and original filename can be retrieved with file_obj.orig_name, "binary" returns an bytes object.
            file_count: if single, allows user to upload one file. If "multiple", user uploads multiple files. If "directory", user uploads all files in selected directory. Return type will be list for each file in case of "multiple" or "directory".
            file_types: List of type of files to be uploaded. "file" allows any file to be uploaded, "image" allows only image files to be uploaded, "audio" allows only audio files to be uploaded, "video" allows only video files to be uploaded, "text" allows only text files to be uploaded.
            label: Text to display on the button. Defaults to "Upload a File".
            visible: If False, component will be hidden.
            elem_id: An optional string that is assigned as the id of this component in the HTML DOM. Can be used for targeting CSS styles.
        """
        self.type = type
        self.file_count = file_count
        self.file_types = file_types
        self.label = label
        TempFileManager.__init__(self)
        IOComponent.__init__(
            self, label=label, visible=visible, elem_id=elem_id, value=value, **kwargs
        )

    def get_config(self):
        return {
            "label": self.label,
            "value": self.value,
            "file_count": self.file_count,
            "file_types": self.file_types,
            **Component.get_config(self),
        }

    @staticmethod
    def update(
        value: str | Literal[_Keywords.NO_VALUE] | None = _Keywords.NO_VALUE,
        interactive: bool | None = None,
        visible: bool | None = None,
    ):
        updated_config = {
            "interactive": interactive,
            "visible": visible,
            "value": value,
            "__type__": "update",
        }
        return IOComponent.add_interactive_to_config(updated_config, interactive)

    def preprocess(
        self, x: List[Dict[str, Any]] | None
    ) -> bytes | tempfile._TemporaryFileWrapper | List[
        bytes | tempfile._TemporaryFileWrapper
    ] | None:
        """
        Parameters:
            x: List of JSON objects with filename as 'name' property and base64 data as 'data' property
        Returns:
            File objects in requested format
        """
        if x is None:
            return None

        def process_single_file(f) -> bytes | tempfile._TemporaryFileWrapper:
            file_name, data, is_file = (
                f["name"],
                f["data"],
                f.get("is_file", False),
            )
            if self.type == "file":
                if is_file:
                    temp_file_path = self.make_temp_copy_if_needed(file_name)
                    file = tempfile.NamedTemporaryFile(delete=False)
                    file.name = temp_file_path
                    file.orig_name = file_name  # type: ignore
                else:
                    file = processing_utils.decode_base64_to_file(
                        data, file_path=file_name
                    )
                    file.orig_name = file_name  # type: ignore
                return file
            elif self.type == "bytes":
                if is_file:
                    with open(file_name, "rb") as file_data:
                        return file_data.read()
                return processing_utils.decode_base64_to_binary(data)[0]
            else:
                raise ValueError(
                    "Unknown type: "
                    + str(self.type)
                    + ". Please choose from: 'file', 'bytes'."
                )

        if self.file_count == "single":
            if isinstance(x, list):
                return process_single_file(x[0])
            else:
                return process_single_file(x)
        else:
            if isinstance(x, list):
                return [process_single_file(f) for f in x]
            else:
                return process_single_file(x)

    def generate_sample(self):
        return deepcopy(media_data.BASE64_FILE)

    def serialize(
        self, x: str | None, load_dir: str = "", encryption_key: bytes | None = None
    ) -> Dict | None:
        serialized = FileSerializable.serialize(self, x, load_dir, encryption_key)
        if serialized is None:
            return None
        serialized["size"] = Path(serialized["name"]).stat().st_size
        return serialized

    def style(self, *, full_width: bool | None = None, **kwargs):
        """
        This method can be used to change the appearance of the button component.
        Parameters:
            full_width: If True, will expand to fill parent container.
        """
        if full_width is not None:
            self._style["full_width"] = full_width

        return Component.style(self, **kwargs)


@document("change", "submit", "style")
class ColorPicker(Changeable, Submittable, IOComponent, SimpleSerializable):
    """
    Creates a color picker for user to select a color as string input.
    Preprocessing: passes selected color value as a {str} into the function.
    Postprocessing: expects a {str} returned from function and sets color picker value to it.
    Examples-format: a {str} with a hexadecimal representation of a color, e.g. "#ff0000" for red.
    Demos: color_picker, color_generator
    """

    def __init__(
        self,
        value: str | Callable | None = None,
        *,
        label: str | None = None,
        every: float | None = None,
        show_label: bool = True,
        interactive: bool | None = None,
        visible: bool = True,
        elem_id: str | None = None,
        **kwargs,
    ):
        """
        Parameters:
            value: default text to provide in color picker. If callable, the function will be called whenever the app loads to set the initial value of the component.
            label: component name in interface.
            every: If `value` is a callable, run the function 'every' number of seconds while the client connection is open. Has no effect otherwise. Queue must be enabled. The event can be accessed (e.g. to cancel it) via this component's .load_event attribute.
            show_label: if True, will display label.
            interactive: if True, will be rendered as an editable color picker; if False, editing will be disabled. If not provided, this is inferred based on whether the component is used as an input or output.
            visible: If False, component will be hidden.
            elem_id: An optional string that is assigned as the id of this component in the HTML DOM. Can be used for targeting CSS styles.
        """
        self.cleared_value = "#000000"
        self.test_input = value
        IOComponent.__init__(
            self,
            label=label,
            every=every,
            show_label=show_label,
            interactive=interactive,
            visible=visible,
            elem_id=elem_id,
            value=value,
            **kwargs,
        )

    def get_config(self):
        return {
            "value": self.value,
            **IOComponent.get_config(self),
        }

    @staticmethod
    def update(
        value: str | Literal[_Keywords.NO_VALUE] | None = _Keywords.NO_VALUE,
        label: str | None = None,
        show_label: bool | None = None,
        visible: bool | None = None,
        interactive: bool | None = None,
    ):
        updated_config = {
            "value": value,
            "label": label,
            "show_label": show_label,
            "visible": visible,
            "__type__": "update",
        }
        return IOComponent.add_interactive_to_config(updated_config, interactive)

    def preprocess(self, x: str | None) -> str | None:
        """
        Any preprocessing needed to be performed on function input.
        Parameters:
            x: text
        Returns:
            text
        """
        if x is None:
            return None
        else:
            return str(x)

    def generate_sample(self) -> str:
        return "#000000"

    def postprocess(self, y: str | None) -> str | None:
        """
        Any postprocessing needed to be performed on function output.
        Parameters:
            y: text
        Returns:
            text
        """
        if y is None:
            return None
        else:
            return str(y)


############################
# Only Output Components
############################


@document("change", "style")
class Label(Changeable, IOComponent, JSONSerializable):
    """
    Displays a classification label, along with confidence scores of top categories, if provided.
    Preprocessing: this component does *not* accept input.
    Postprocessing: expects a {Dict[str, float]} of classes and confidences, or {str} with just the class or an {int}/{float} for regression outputs, or a {str} path to a .json file containing a json dictionary in the structure produced by Label.postprocess().

    Demos: main_note, titanic_survival
    Guides: Gradio_and_ONNX_on_Hugging_Face, image_classification_in_pytorch, image_classification_in_tensorflow, image_classification_with_vision_transformers, building_a_pictionary_app
    """

    CONFIDENCES_KEY = "confidences"

    def __init__(
        self,
        value: Dict[str, float] | str | float | Callable | None = None,
        *,
        num_top_classes: int | None = None,
        label: str | None = None,
        every: float | None = None,
        show_label: bool = True,
        visible: bool = True,
        elem_id: str | None = None,
        color: str | None = None,
        **kwargs,
    ):
        """
        Parameters:
            value: Default value to show in the component. If a str or number is provided, simply displays the string or number. If a {Dict[str, float]} of classes and confidences is provided, displays the top class on top and the `num_top_classes` below, along with their confidence bars. If callable, the function will be called whenever the app loads to set the initial value of the component.
            num_top_classes: number of most confident classes to show.
            label: component name in interface.
            every: If `value` is a callable, run the function 'every' number of seconds while the client connection is open. Has no effect otherwise. Queue must be enabled. The event can be accessed (e.g. to cancel it) via this component's .load_event attribute.
            show_label: if True, will display label.
            visible: If False, component will be hidden.
            elem_id: An optional string that is assigned as the id of this component in the HTML DOM. Can be used for targeting CSS styles.
            color: The background color of the label (either a valid css color name or hexadecimal string).
        """
        self.num_top_classes = num_top_classes
        self.color = color
        IOComponent.__init__(
            self,
            label=label,
            every=every,
            show_label=show_label,
            visible=visible,
            elem_id=elem_id,
            value=value,
            **kwargs,
        )

    def get_config(self):
        return {
            "num_top_classes": self.num_top_classes,
            "value": self.value,
            "color": self.color,
            **IOComponent.get_config(self),
        }

    def postprocess(self, y: Dict[str, float] | str | float | None) -> Dict | None:
        """
        Parameters:
            y: a dictionary mapping labels to confidence value, or just a string/numerical label by itself
        Returns:
            Object with key 'label' representing primary label, and key 'confidences' representing a list of label-confidence pairs
        """
        if y is None or y == {}:
            return None
        if isinstance(y, str) and y.endswith(".json") and Path(y).exists():
            return self.serialize(y)
        if isinstance(y, (str, float, int)):
            return {"label": str(y)}
        if isinstance(y, dict):
            if "confidences" in y and isinstance(y["confidences"], dict):
                y = y["confidences"]
                y = {c["label"]: c["confidence"] for c in y}
            sorted_pred = sorted(y.items(), key=operator.itemgetter(1), reverse=True)
            if self.num_top_classes is not None:
                sorted_pred = sorted_pred[: self.num_top_classes]
            return {
                "label": sorted_pred[0][0],
                "confidences": [
                    {"label": pred[0], "confidence": pred[1]} for pred in sorted_pred
                ],
            }
        raise ValueError(
            "The `Label` output interface expects one of: a string label, or an int label, a "
            "float label, or a dictionary whose keys are labels and values are confidences. "
            "Instead, got a {}".format(type(y))
        )

    @staticmethod
    def update(
        value: Dict[str, float]
        | str
        | float
        | Literal[_Keywords.NO_VALUE]
        | None = _Keywords.NO_VALUE,
        label: str | None = None,
        show_label: bool | None = None,
        visible: bool | None = None,
        color: str | Literal[_Keywords.NO_VALUE] | None = _Keywords.NO_VALUE,
    ):
        # If color is not specified (NO_VALUE) map it to None so that
        # it gets filtered out in postprocess. This will mean the color
        # will not be updated in the front-end
        if color is _Keywords.NO_VALUE:
            color = None
        # If the color was specified by the developer as None
        # Map is so that the color is updated to be transparent,
        # e.g. no background default state.
        elif color is None:
            color = "transparent"
        updated_config = {
            "label": label,
            "show_label": show_label,
            "visible": visible,
            "value": value,
            "color": color,
            "__type__": "update",
        }
        return updated_config

    def style(
        self,
        *,
        container: bool | None = None,
    ):
        """
        This method can be used to change the appearance of the label component.
        Parameters:
            container: If True, will add a container to the label - providing some extra padding around the border.
        """
        return Component.style(self, container=container)


@document("change", "style")
class HighlightedText(Changeable, IOComponent, JSONSerializable):
    """
    Displays text that contains spans that are highlighted by category or numerical value.
    Preprocessing: this component does *not* accept input.
    Postprocessing: expects a {List[Tuple[str, float | str]]]} consisting of spans of text and their associated labels, or a {Dict} with two keys: (1) "text" whose value is the complete text, and "entities", which is a list of dictionaries, each of which have the keys: "entity" (consisting of the entity label), "start" (the character index where the label starts), and "end" (the character index where the label ends). Entities should not overlap.

    Demos: diff_texts, text_analysis
    Guides: named_entity_recognition
    """

    def __init__(
        self,
        value: List[Tuple[str, str | float | None]] | Dict | Callable | None = None,
        *,
        color_map: Dict[str, str]
        | None = None,  # Parameter moved to HighlightedText.style()
        show_legend: bool = False,
        combine_adjacent: bool = False,
        adjacent_separator: str = "",
        label: str | None = None,
        every: float | None = None,
        show_label: bool = True,
        visible: bool = True,
        elem_id: str | None = None,
        **kwargs,
    ):
        """
        Parameters:
            value: Default value to show. If callable, the function will be called whenever the app loads to set the initial value of the component.
            show_legend: whether to show span categories in a separate legend or inline.
            combine_adjacent: If True, will merge the labels of adjacent tokens belonging to the same category.
            adjacent_separator: Specifies the separator to be used between tokens if combine_adjacent is True.
            label: component name in interface.
            every: If `value` is a callable, run the function 'every' number of seconds while the client connection is open. Has no effect otherwise. Queue must be enabled. The event can be accessed (e.g. to cancel it) via this component's .load_event attribute.
            show_label: if True, will display label.
            visible: If False, component will be hidden.
            elem_id: An optional string that is assigned as the id of this component in the HTML DOM. Can be used for targeting CSS styles.
        """
        self.color_map = color_map
        if color_map is not None:
            warnings.warn(
                "The 'color_map' parameter has been moved from the constructor to `HighlightedText.style()` ",
            )
        self.show_legend = show_legend
        self.combine_adjacent = combine_adjacent
        self.adjacent_separator = adjacent_separator
        IOComponent.__init__(
            self,
            label=label,
            every=every,
            show_label=show_label,
            visible=visible,
            elem_id=elem_id,
            value=value,
            **kwargs,
        )

    def get_config(self):
        return {
            "color_map": self.color_map,
            "show_legend": self.show_legend,
            "value": self.value,
            **IOComponent.get_config(self),
        }

    @staticmethod
    def update(
        value: List[Tuple[str, str | float | None]]
        | Dict
        | Literal[_Keywords.NO_VALUE]
        | None,
        color_map: Dict[str, str] | None = None,
        show_legend: bool | None = None,
        label: str | None = None,
        show_label: bool | None = None,
        visible: bool | None = None,
    ):
        updated_config = {
            "color_map": color_map,
            "show_legend": show_legend,
            "label": label,
            "show_label": show_label,
            "visible": visible,
            "value": value,
            "__type__": "update",
        }
        return updated_config

    def postprocess(
        self, y: List[Tuple[str, str | float | None]] | Dict | None
    ) -> List[Tuple[str, str | float | None]] | None:
        """
        Parameters:
            y: List of (word, category) tuples
        Returns:
            List of (word, category) tuples
        """
        if y is None:
            return None
        if isinstance(y, dict):
            try:
                text = y["text"]
                entities = y["entities"]
            except KeyError:
                raise ValueError(
                    "Expected a dictionary with keys 'text' and 'entities' for the value of the HighlightedText component."
                )
            if len(entities) == 0:
                y = [(text, None)]
            else:
                list_format = []
                index = 0
                entities = sorted(entities, key=lambda x: x["start"])
                for entity in entities:
                    list_format.append((text[index : entity["start"]], None))
                    list_format.append(
                        (text[entity["start"] : entity["end"]], entity["entity"])
                    )
                    index = entity["end"]
                list_format.append((text[index:], None))
                y = list_format
        if self.combine_adjacent:
            output = []
            running_text, running_category = None, None
            for text, category in y:
                if running_text is None:
                    running_text = text
                    running_category = category
                elif category == running_category:
                    running_text += self.adjacent_separator + text
                elif not text:
                    # Skip fully empty item, these get added in processing
                    # of dictionaries.
                    pass
                else:
                    output.append((running_text, running_category))
                    running_text = text
                    running_category = category
            if running_text is not None:
                output.append((running_text, running_category))
            return output
        else:
            return y

    def style(
        self,
        *,
        color_map: Dict[str, str] | None = None,
        container: bool | None = None,
        **kwargs,
    ):
        """
        This method can be used to change the appearance of the HighlightedText component.
        Parameters:
            color_map: Map between category and respective colors.
            container: If True, will place the component in a container - providing some extra padding around the border.
        """
        if color_map is not None:
            self._style["color_map"] = color_map

        return Component.style(self, container=container, **kwargs)


@document("change", "style")
class JSON(Changeable, IOComponent, JSONSerializable):
    """
    Used to display arbitrary JSON output prettily.
    Preprocessing: this component does *not* accept input.
    Postprocessing: expects a valid JSON {str} -- or a {list} or {dict} that is JSON serializable.

    Demos: zip_to_json, blocks_xray
    """

    def __init__(
        self,
        value: str | Callable | None = None,
        *,
        label: str | None = None,
        every: float | None = None,
        show_label: bool = True,
        visible: bool = True,
        elem_id: str | None = None,
        **kwargs,
    ):
        """
        Parameters:
            value: Default value. If callable, the function will be called whenever the app loads to set the initial value of the component.
            label: component name in interface.
            every: If `value` is a callable, run the function 'every' number of seconds while the client connection is open. Has no effect otherwise. Queue must be enabled. The event can be accessed (e.g. to cancel it) via this component's .load_event attribute.
            show_label: if True, will display label.
            visible: If False, component will be hidden.
            elem_id: An optional string that is assigned as the id of this component in the HTML DOM. Can be used for targeting CSS styles.
        """
        IOComponent.__init__(
            self,
            label=label,
            every=every,
            show_label=show_label,
            visible=visible,
            elem_id=elem_id,
            value=value,
            **kwargs,
        )

    def get_config(self):
        return {
            "value": self.value,
            **IOComponent.get_config(self),
        }

    @staticmethod
    def update(
        value: Any | Literal[_Keywords.NO_VALUE] | None = _Keywords.NO_VALUE,
        label: str | None = None,
        show_label: bool | None = None,
        visible: bool | None = None,
        interactive: bool | None = None,
    ):
        updated_config = {
            "label": label,
            "show_label": show_label,
            "visible": visible,
            "value": value,
            "__type__": "update",
        }
        return updated_config

    def postprocess(self, y: Dict | List | str | None) -> Dict | List | None:
        """
        Parameters:
            y: JSON output
        Returns:
            JSON output
        """
        if y is None:
            return None
        if isinstance(y, str):
            return json.loads(y)
        else:
            return y

    def style(self, *, container: bool | None = None, **kwargs):
        """
        This method can be used to change the appearance of the JSON component.
        Parameters:
            container: If True, will place the JSON in a container - providing some extra padding around the border.
        """
        return Component.style(self, container=container, **kwargs)


@document("change")
class HTML(Changeable, IOComponent, SimpleSerializable):
    """
    Used to display arbitrary HTML output.
    Preprocessing: this component does *not* accept input.
    Postprocessing: expects a valid HTML {str}.

    Demos: text_analysis
    Guides: key_features
    """

    def __init__(
        self,
        value: str | Callable = "",
        *,
        label: str | None = None,
        every: float | None = None,
        show_label: bool = True,
        visible: bool = True,
        elem_id: str | None = None,
        **kwargs,
    ):
        """
        Parameters:
            value: Default value. If callable, the function will be called whenever the app loads to set the initial value of the component.
            label: component name in interface.
            every: If `value` is a callable, run the function 'every' number of seconds while the client connection is open. Has no effect otherwise. Queue must be enabled. The event can be accessed (e.g. to cancel it) via this component's .load_event attribute.
            show_label: if True, will display label.
            visible: If False, component will be hidden.
            elem_id: An optional string that is assigned as the id of this component in the HTML DOM. Can be used for targeting CSS styles.
        """
        IOComponent.__init__(
            self,
            label=label,
            every=every,
            show_label=show_label,
            visible=visible,
            elem_id=elem_id,
            value=value,
            **kwargs,
        )

    def get_config(self):
        return {
            "value": self.value,
            **IOComponent.get_config(self),
        }

    @staticmethod
    def update(
        value: Any | Literal[_Keywords.NO_VALUE] | None = _Keywords.NO_VALUE,
        label: str | None = None,
        show_label: bool | None = None,
        visible: bool | None = None,
    ):
        updated_config = {
            "label": label,
            "show_label": show_label,
            "visible": visible,
            "value": value,
            "__type__": "update",
        }
        return updated_config

    def style(self):
        return self


@document("style")
class Gallery(IOComponent, TempFileManager, FileSerializable):
    """
    Used to display a list of images as a gallery that can be scrolled through.
    Preprocessing: this component does *not* accept input.
    Postprocessing: expects a list of images in any format, {List[numpy.array | PIL.Image | str]}, or a {List} of (image, {str} caption) tuples and displays them.

    Demos: fake_gan
    """

    def __init__(
        self,
        value: List[np.ndarray | _Image.Image | str] | Callable | None = None,
        *,
        label: str | None = None,
        every: float | None = None,
        show_label: bool = True,
        visible: bool = True,
        elem_id: str | None = None,
        **kwargs,
    ):
        """
        Parameters:
            value: List of images to display in the gallery by default. If callable, the function will be called whenever the app loads to set the initial value of the component.
            label: component name in interface.
            every: If `value` is a callable, run the function 'every' number of seconds while the client connection is open. Has no effect otherwise. Queue must be enabled. The event can be accessed (e.g. to cancel it) via this component's .load_event attribute.
            show_label: if True, will display label.
            visible: If False, component will be hidden.
            elem_id: An optional string that is assigned as the id of this component in the HTML DOM. Can be used for targeting CSS styles.
        """
        TempFileManager.__init__(self)
        super().__init__(
            label=label,
            every=every,
            show_label=show_label,
            visible=visible,
            elem_id=elem_id,
            value=value,
            **kwargs,
        )

    @staticmethod
    def update(
        value: Any | Literal[_Keywords.NO_VALUE] | None = _Keywords.NO_VALUE,
        label: str | None = None,
        show_label: bool | None = None,
        visible: bool | None = None,
    ):
        updated_config = {
            "label": label,
            "show_label": show_label,
            "visible": visible,
            "value": value,
            "__type__": "update",
        }
        return updated_config

    def get_config(self):
        return {
            "value": self.value,
            **IOComponent.get_config(self),
        }

    def postprocess(
        self,
        y: List[np.ndarray | _Image.Image | str]
        | List[Tuple[np.ndarray | _Image.Image | str, str]]
        | None,
    ) -> List[str]:
        """
        Parameters:
            y: list of images, or list of (image, caption) tuples
        Returns:
            list of string file paths to images in temp directory
        """
        if y is None:
            return []
        output = []
        for img in y:
            caption = None
            if isinstance(img, tuple) or isinstance(img, list):
                img, caption = img
            if isinstance(img, np.ndarray):
                file = processing_utils.save_array_to_file(img)
                file_path = str(Path(file.name).resolve())
                self.temp_files.add(file_path)
            elif isinstance(img, _Image.Image):
                file = processing_utils.save_pil_to_file(img)
                file_path = str(Path(file.name).resolve())
                self.temp_files.add(file_path)
            elif isinstance(img, str):
                if utils.validate_url(img):
                    file_path = img
                else:
                    file_path = self.make_temp_copy_if_needed(img)
            else:
                raise ValueError(f"Cannot process type as image: {type(img)}")

            if caption is not None:
                output.append(
                    [{"name": file_path, "data": None, "is_file": True}, caption]
                )
            else:
                output.append({"name": file_path, "data": None, "is_file": True})

        return output

    def style(
        self,
        *,
        grid: int | Tuple | None = None,
        height: str | None = None,
        container: bool | None = None,
        **kwargs,
    ):
        """
        This method can be used to change the appearance of the gallery component.
        Parameters:
            grid: Represents the number of images that should be shown in one row, for each of the six standard screen sizes (<576px, <768px, <992px, <1200px, <1400px, >1400px). if fewer that 6 are given then the last will be used for all subsequent breakpoints
            height: Height of the gallery.
            container: If True, will place gallery in a container - providing some extra padding around the border.
        """
        if grid is not None:
            self._style["grid"] = grid
        if height is not None:
            self._style["height"] = height

        return Component.style(self, container=container, **kwargs)

    def deserialize(
        self, x: Any, save_dir: str = "", encryption_key: bytes | None = None
    ) -> None | str:
        if x is None:
            return None
        gallery_path = Path(save_dir) / str(uuid.uuid4())
        gallery_path.mkdir(exist_ok=True, parents=True)
        captions = {}
        for img_data in x:
            if isinstance(img_data, list) or isinstance(img_data, tuple):
                img_data, caption = img_data
            else:
                caption = None
            name = FileSerializable.deserialize(self, img_data, gallery_path)
            captions[name] = caption
            captions_file = gallery_path / "captions.json"
            with captions_file.open("w") as captions_json:
                json.dump(captions, captions_json)
        return str(gallery_path.resolve())

    def serialize(self, x: Any, load_dir: str = "", called_directly: bool = False):
        files = []
        captions_file = Path(x) / "captions.json"
        with captions_file.open("r") as captions_json:
            captions = json.load(captions_json)
        for file_name, caption in captions.items():
            img = FileSerializable.serialize(self, file_name)
            files.append([img, caption])
        return files


class Carousel(IOComponent, Changeable, SimpleSerializable):
    """
    Deprecated Component
    """

    def __init__(
        self,
        *args,
        **kwargs,
    ):
        raise DeprecationWarning(
            "The Carousel component is deprecated. Please consider using the Gallery "
            "component, which can be used to display images (and optional captions).",
        )


@document("change", "style")
class Chatbot(Changeable, IOComponent, JSONSerializable):
    """
    Displays a chatbot output showing both user submitted messages and responses. Supports a subset of Markdown including bold, italics, code, and images.
    Preprocessing: this component does *not* accept input.
    Postprocessing: expects a {List[Tuple[str, str]]}, a list of tuples with user inputs and responses as strings of HTML.

    Demos: chatbot_demo
    """

    def __init__(
        self,
        value: List[Tuple[str, str]] | Callable | None = None,
        color_map: Dict[str, str] | None = None,  # Parameter moved to Chatbot.style()
        *,
        label: str | None = None,
        every: float | None = None,
        show_label: bool = True,
        visible: bool = True,
        elem_id: str | None = None,
        **kwargs,
    ):
        """
        Parameters:
            value: Default value to show in chatbot. If callable, the function will be called whenever the app loads to set the initial value of the component.
            label: component name in interface.
            every: If `value` is a callable, run the function 'every' number of seconds while the client connection is open. Has no effect otherwise. Queue must be enabled. The event can be accessed (e.g. to cancel it) via this component's .load_event attribute.
            show_label: if True, will display label.
            visible: If False, component will be hidden.
            elem_id: An optional string that is assigned as the id of this component in the HTML DOM. Can be used for targeting CSS styles.
        """
        if color_map is not None:
            warnings.warn(
                "The 'color_map' parameter has been moved from the constructor to `Chatbot.style()` ",
            )
        self.color_map = color_map
        self.md = MarkdownIt()

        IOComponent.__init__(
            self,
            label=label,
            every=every,
            show_label=show_label,
            visible=visible,
            elem_id=elem_id,
            value=value,
            **kwargs,
        )

    def get_config(self):
        return {
            "value": self.value,
            "color_map": self.color_map,
            **IOComponent.get_config(self),
        }

    @staticmethod
    def update(
        value: Any | Literal[_Keywords.NO_VALUE] | None = _Keywords.NO_VALUE,
        color_map: Tuple[str, str] | None = None,
        label: str | None = None,
        show_label: bool | None = None,
        visible: bool | None = None,
    ):
        updated_config = {
            "color_map": color_map,
            "label": label,
            "show_label": show_label,
            "visible": visible,
            "value": value,
            "__type__": "update",
        }
        return updated_config

    def postprocess(self, y: List[Tuple[str, str]]) -> List[Tuple[str, str]]:
        """
        Parameters:
            y: List of tuples representing the message and response pairs. Each message and response should be a string, which may be in Markdown format.
        Returns:
            List of tuples representing the message and response. Each message and response will be a string of HTML.
        """
        if y is None:
            return []
        for i, (message, response) in enumerate(y):
            y[i] = (self.md.render(message), self.md.render(response))
        return y

    def style(self, *, color_map: Tuple[str, str] | None = None, **kwargs):
        """
        This method can be used to change the appearance of the Chatbot component.
        Parameters:
            color_map: Tuple containing colors to apply to user and response chat bubbles.
        Returns:

        """
        if color_map is not None:
            self._style["color_map"] = color_map

        return Component.style(
            self,
            **kwargs,
        )


@document("change", "edit", "clear", "style")
class Model3D(
    Changeable, Editable, Clearable, IOComponent, FileSerializable, TempFileManager
):
    """
    Component allows users to upload or view 3D Model files (.obj, .glb, or .gltf).
    Preprocessing: This component passes the uploaded file as a {str} filepath.
    Postprocessing: expects function to return a {str} path to a file of type (.obj, glb, or .gltf)

    Demos: model3D
    Guides: how_to_use_3D_model_component
    """

    def __init__(
        self,
        value: str | Callable | None = None,
        *,
        clear_color: List[float] | None = None,
        label: str | None = None,
        every: float | None = None,
        show_label: bool = True,
        visible: bool = True,
        elem_id: str | None = None,
        **kwargs,
    ):
        """
        Parameters:
            value: path to (.obj, glb, or .gltf) file to show in model3D viewer. If callable, the function will be called whenever the app loads to set the initial value of the component.
            clear_color: background color of scene
            label: component name in interface.
            every: If `value` is a callable, run the function 'every' number of seconds while the client connection is open. Has no effect otherwise. Queue must be enabled. The event can be accessed (e.g. to cancel it) via this component's .load_event attribute.
            show_label: if True, will display label.
            visible: If False, component will be hidden.
            elem_id: An optional string that is assigned as the id of this component in the HTML DOM. Can be used for targeting CSS styles.
        """
<<<<<<< HEAD
        self.temp_dir = tempfile.mkdtemp()
        self.clear_color = clear_color or [0, 0, 0, 0]
=======
        self.clear_color = clear_color or [0.2, 0.2, 0.2, 1.0]
        TempFileManager.__init__(self)
>>>>>>> 58b1a074
        IOComponent.__init__(
            self,
            label=label,
            every=every,
            show_label=show_label,
            visible=visible,
            elem_id=elem_id,
            value=value,
            **kwargs,
        )

    def get_config(self):
        return {
            "clearColor": self.clear_color,
            "value": self.value,
            **IOComponent.get_config(self),
        }

    @staticmethod
    def update(
        value: Any | Literal[_Keywords.NO_VALUE] | None = _Keywords.NO_VALUE,
        label: str | None = None,
        show_label: bool | None = None,
        visible: bool | None = None,
    ):
        updated_config = {
            "label": label,
            "show_label": show_label,
            "visible": visible,
            "value": value,
            "__type__": "update",
        }
        return updated_config

    def preprocess(self, x: Dict[str, str] | None) -> str | None:
        """
        Parameters:
            x: JSON object with filename as 'name' property and base64 data as 'data' property
        Returns:
            string file path to temporary file with the 3D image model
        """
        if x is None:
            return x
        file_name, file_data, is_file = (
            x["name"],
            x["data"],
            x.get("is_file", False),
        )
        if is_file:
            temp_file_path = self.make_temp_copy_if_needed(file_name)
        else:
            temp_file = processing_utils.decode_base64_to_file(
                file_data, file_path=file_name
            )
            temp_file_path = temp_file.name

        return temp_file_path

    def generate_sample(self):
        return media_data.BASE64_MODEL3D

    def postprocess(self, y: str | None) -> Dict[str, str] | None:
        """
        Parameters:
            y: path to the model
        Returns:
            file name mapped to base64 url data
        """
        if y is None:
            return y
        data = {
            "name": self.make_temp_copy_if_needed(y),
            "data": None,
            "is_file": True,
        }
        return data

    def style(self, **kwargs):
        """
        This method can be used to change the appearance of the Model3D component.
        """
        return Component.style(
            self,
            **kwargs,
        )

    def as_example(self, input_data: str | None) -> str:
        return Path(input_data).name if input_data else ""


@document("change", "clear")
class Plot(Changeable, Clearable, IOComponent, JSONSerializable):
    """
    Used to display various kinds of plots (matplotlib, plotly, or bokeh are supported)
    Preprocessing: this component does *not* accept input.
    Postprocessing: expects either a {matplotlib.figure.Figure}, a {plotly.graph_objects._figure.Figure}, or a {dict} corresponding to a bokeh plot (json_item format)

    Demos: altair_plot, outbreak_forecast, blocks_kinematics, stock_forecast, map_airbnb
    Guides: plot_component_for_maps
    """

    def __init__(
        self,
        value: Callable | None | pd.DataFrame = None,
        *,
        label: str | None = None,
        every: float | None = None,
        show_label: bool = True,
        visible: bool = True,
        elem_id: str | None = None,
        **kwargs,
    ):
        """
        Parameters:
            value: Optionally, supply a default plot object to display, must be a matplotlib, plotly, altair, or bokeh figure, or a callable. If callable, the function will be called whenever the app loads to set the initial value of the component.
            label: component name in interface.
            every: If `value` is a callable, run the function 'every' number of seconds while the client connection is open. Has no effect otherwise. Queue must be enabled. The event can be accessed (e.g. to cancel it) via this component's .load_event attribute.
            show_label: if True, will display label.
            visible: If False, component will be hidden.
            elem_id: An optional string that is assigned as the id of this component in the HTML DOM. Can be used for targeting CSS styles.
        """
        IOComponent.__init__(
            self,
            label=label,
            every=every,
            show_label=show_label,
            visible=visible,
            elem_id=elem_id,
            value=value,
            **kwargs,
        )

    def get_config(self):
        return {"value": self.value, **IOComponent.get_config(self)}

    @staticmethod
    def update(
        value: Any | Literal[_Keywords.NO_VALUE] | None = _Keywords.NO_VALUE,
        label: str | None = None,
        show_label: bool | None = None,
        visible: bool | None = None,
    ):
        updated_config = {
            "label": label,
            "show_label": show_label,
            "visible": visible,
            "value": value,
            "__type__": "update",
        }
        return updated_config

    def postprocess(self, y) -> Dict[str, str] | None:
        """
        Parameters:
            y: plot data
        Returns:
            plot type mapped to plot base64 data
        """
        if y is None:
            return None
        if isinstance(y, (ModuleType, matplotlib.figure.Figure)):
            dtype = "matplotlib"
            out_y = processing_utils.encode_plot_to_base64(y)
        elif isinstance(y, dict):
            dtype = "bokeh"
            out_y = json.dumps(y)
        else:
            is_altair = "altair" in y.__module__
            if is_altair:
                dtype = "altair"
            else:
                dtype = "plotly"
            out_y = y.to_json()
        return {"type": dtype, "plot": out_y}

    def style(self, container: bool | None = None):
        return Component.style(
            self,
            container=container,
        )


class AltairPlot:
    @staticmethod
    def create_legend(position, title):
        if position == "none":
            legend = None
        else:
            position = {"orient": position} if position else {}
            legend = {"title": title, **position}

        return legend

    @staticmethod
    def create_scale(limit):
        return alt.Scale(domain=limit) if limit else alt.Undefined


@document("change", "clear")
class ScatterPlot(Plot):
    """
    Create a scatter plot.

    Preprocessing: this component does *not* accept input.
    Postprocessing: expects a pandas dataframe with the data to plot.

    Demos: native_plots
    Guides: creating_a_dashboard_from_bigquery_data
    """

    def __init__(
        self,
        value: pd.DataFrame | Callable | None = None,
        x: str | None = None,
        y: str | None = None,
        *,
        color: str | None = None,
        size: str | None = None,
        shape: str | None = None,
        title: str | None = None,
        tooltip: List[str] | str | None = None,
        x_title: str | None = None,
        y_title: str | None = None,
        color_legend_title: str | None = None,
        size_legend_title: str | None = None,
        shape_legend_title: str | None = None,
        color_legend_position: str | None = None,
        size_legend_position: str | None = None,
        shape_legend_position: str | None = None,
        height: int | None = None,
        width: int | None = None,
        x_lim: List[int | float] | None = None,
        y_lim: List[int | float] | None = None,
        caption: str | None = None,
        interactive: bool | None = True,
        label: str | None = None,
        every: float | None = None,
        show_label: bool = True,
        visible: bool = True,
        elem_id: str | None = None,
    ):
        """
        Parameters:
            value: The pandas dataframe containing the data to display in a scatter plot, or a callable. If callable, the function will be called whenever the app loads to set the initial value of the component.
            x: Column corresponding to the x axis.
            y: Column corresponding to the y axis.
            color: The column to determine the point color. If the column contains numeric data, gradio will interpolate the column data so that small values correspond to light colors and large values correspond to dark values.
            size: The column used to determine the point size. Should contain numeric data so that gradio can map the data to the point size.
            shape: The column used to determine the point shape. Should contain categorical data. Gradio will map each unique value to a different shape.
            title: The title to display on top of the chart.
            tooltip: The column (or list of columns) to display on the tooltip when a user hovers a point on the plot.
            x_title: The title given to the x axis. By default, uses the value of the x parameter.
            y_title: The title given to the y axis. By default, uses the value of the y parameter.
            color_legend_title: The title given to the color legend. By default, uses the value of color parameter.
            size_legend_title: The title given to the size legend. By default, uses the value of the size parameter.
            shape_legend_title: The title given to the shape legend. By default, uses the value of the shape parameter.
            color_legend_position: The position of the color legend. If the string value 'none' is passed, this legend is omitted. For other valid position values see: https://vega.github.io/vega/docs/legends/#orientation.
            size_legend_position: The position of the size legend. If the string value 'none' is passed, this legend is omitted. For other valid position values see: https://vega.github.io/vega/docs/legends/#orientation.
            shape_legend_position: The position of the shape legend. If the string value 'none' is passed, this legend is omitted. For other valid position values see: https://vega.github.io/vega/docs/legends/#orientation.
            height: The height of the plot in pixels.
            width: The width of the plot in pixels.
            x_lim: A tuple or list containing the limits for the x-axis, specified as [x_min, x_max].
            y_lim: A tuple of list containing the limits for the y-axis, specified as [y_min, y_max].
            caption: The (optional) caption to display below the plot.
            interactive: Whether users should be able to interact with the plot by panning or zooming with their mouse or trackpad.
            label: The (optional) label to display on the top left corner of the plot.
            every:  If `value` is a callable, run the function 'every' number of seconds while the client connection is open. Has no effect otherwise. Queue must be enabled. The event can be accessed (e.g. to cancel it) via this component's .load_event attribute.
            show_label: Whether the label should be displayed.
            visible: Whether the plot should be visible.
            elem_id: Unique id used for custom css targetting.
        """
        self.x = x
        self.y = y
        self.color = color
        self.size = size
        self.shape = shape
        self.tooltip = tooltip
        self.title = title
        self.x_title = x_title
        self.y_title = y_title
        self.color_legend_title = color_legend_title
        self.color_legend_position = color_legend_position
        self.size_legend_title = size_legend_title
        self.size_legend_position = size_legend_position
        self.shape_legend_title = shape_legend_title
        self.shape_legend_position = shape_legend_position
        self.caption = caption
        self.interactive_chart = interactive
        self.width = width
        self.height = height
        self.x_lim = x_lim
        self.y_lim = y_lim
        super().__init__(
            value=value,
            label=label,
            every=every,
            show_label=show_label,
            visible=visible,
            elem_id=elem_id,
        )

    def get_config(self):
        config = super().get_config()
        config["caption"] = self.caption
        return config

    def get_block_name(self) -> str:
        return "plot"

    @staticmethod
    def update(
        value: DataFrame | Dict | Literal[_Keywords.NO_VALUE] = _Keywords.NO_VALUE,
        x: str | None = None,
        y: str | None = None,
        color: str | None = None,
        size: str | None = None,
        shape: str | None = None,
        title: str | None = None,
        tooltip: List[str] | str | None = None,
        x_title: str | None = None,
        y_title: str | None = None,
        color_legend_title: str | None = None,
        size_legend_title: str | None = None,
        shape_legend_title: str | None = None,
        color_legend_position: str | None = None,
        size_legend_position: str | None = None,
        shape_legend_position: str | None = None,
        height: int | None = None,
        width: int | None = None,
        x_lim: List[int | float] | None = None,
        y_lim: List[int | float] | None = None,
        interactive: bool | None = None,
        caption: str | None = None,
        label: str | None = None,
        show_label: bool | None = None,
        visible: bool | None = None,
    ):
        """Update an existing plot component.

        If updating any of the plot properties (color, size, etc) the value, x, and y parameters must be specified.

        Parameters:
            value: The pandas dataframe containing the data to display in a scatter plot.
            x: Column corresponding to the x axis.
            y: Column corresponding to the y axis.
            color: The column to determine the point color. If the column contains numeric data, gradio will interpolate the column data so that small values correspond to light colors and large values correspond to dark values.
            size: The column used to determine the point size. Should contain numeric data so that gradio can map the data to the point size.
            shape: The column used to determine the point shape. Should contain categorical data. Gradio will map each unique value to a different shape.
            title: The title to display on top of the chart.
            tooltip: The column (or list of columns) to display on the tooltip when a user hovers a point on the plot.
            x_title: The title given to the x axis. By default, uses the value of the x parameter.
            y_title: The title given to the y axis. By default, uses the value of the y parameter.
            color_legend_title: The title given to the color legend. By default, uses the value of color parameter.
            size_legend_title: The title given to the size legend. By default, uses the value of the size parameter.
            shape_legend_title: The title given to the shape legend. By default, uses the value of the shape parameter.
            color_legend_position: The position of the color legend. If the string value 'none' is passed, this legend is omitted. For other valid position values see: https://vega.github.io/vega/docs/legends/#orientation.
            size_legend_position: The position of the size legend. If the string value 'none' is passed, this legend is omitted. For other valid position values see: https://vega.github.io/vega/docs/legends/#orientation.
            shape_legend_position: The position of the shape legend. If the string value 'none' is passed, this legend is omitted. For other valid position values see: https://vega.github.io/vega/docs/legends/#orientation.
            height: The height of the plot in pixels.
            width: The width of the plot in pixels.
            x_lim: A tuple or list containing the limits for the x-axis, specified as [x_min, x_max].
            y_lim: A tuple of list containing the limits for the y-axis, specified as [y_min, y_max].
            interactive: Whether users should be able to interact with the plot by panning or zooming with their mouse or trackpad.
            caption: The (optional) caption to display below the plot.
            label: The (optional) label to display in the top left corner of the plot.
            show_label: Whether the label should be displayed.
            visible: Whether the plot should be visible.
        """
        properties = [
            x,
            y,
            color,
            size,
            shape,
            title,
            tooltip,
            x_title,
            y_title,
            color_legend_title,
            size_legend_title,
            shape_legend_title,
            color_legend_position,
            size_legend_position,
            shape_legend_position,
            interactive,
            height,
            width,
            x_lim,
            y_lim,
        ]
        if any(properties):
            if not isinstance(value, pd.DataFrame):
                raise ValueError(
                    "In order to update plot properties the value parameter "
                    "must be provided, and it must be a Dataframe. Please pass a value "
                    "parameter to gr.ScatterPlot.update."
                )
            if x is None or y is None:
                raise ValueError(
                    "In order to update plot properties, the x and y axis data "
                    "must be specified. Please pass valid values for x an y to "
                    "gr.ScatterPlot.update."
                )
            chart = ScatterPlot.create_plot(value, *properties)
            value = {"type": "altair", "plot": chart.to_json(), "chart": "scatter"}

        updated_config = {
            "label": label,
            "show_label": show_label,
            "visible": visible,
            "value": value,
            "caption": caption,
            "__type__": "update",
        }
        return updated_config

    @staticmethod
    def create_plot(
        value: pd.DataFrame,
        x: str,
        y: str,
        color: str | None = None,
        size: str | None = None,
        shape: str | None = None,
        title: str | None = None,
        tooltip: List[str] | str | None = None,
        x_title: str | None = None,
        y_title: str | None = None,
        color_legend_title: str | None = None,
        size_legend_title: str | None = None,
        shape_legend_title: str | None = None,
        color_legend_position: str | None = None,
        size_legend_position: str | None = None,
        shape_legend_position: str | None = None,
        height: int | None = None,
        width: int | None = None,
        x_lim: List[int | float] | None = None,
        y_lim: List[int | float] | None = None,
        interactive: bool | None = True,
    ):
        """Helper for creating the scatter plot."""
        interactive = True if interactive is None else interactive
        encodings = dict(
            x=alt.X(
                x,  # type: ignore
                title=x_title or x,  # type: ignore
                scale=AltairPlot.create_scale(x_lim),  # type: ignore
            ),  # ignore: type
            y=alt.Y(
                y,  # type: ignore
                title=y_title or y,  # type: ignore
                scale=AltairPlot.create_scale(y_lim),  # type: ignore
            ),
        )
        properties = {}
        if title:
            properties["title"] = title
        if height:
            properties["height"] = height
        if width:
            properties["width"] = width
        if color:
            if is_numeric_dtype(value[color]):
                domain = [value[color].min(), value[color].max()]
                range_ = [0, 1]
                type_ = "quantitative"
            else:
                domain = value[color].unique().tolist()
                range_ = list(range(len(domain)))
                type_ = "nominal"

            encodings["color"] = {
                "field": color,
                "type": type_,
                "legend": AltairPlot.create_legend(
                    position=color_legend_position, title=color_legend_title or color
                ),
                "scale": {"domain": domain, "range": range_},
            }
        if tooltip:
            encodings["tooltip"] = tooltip
        if size:
            encodings["size"] = {
                "field": size,
                "type": "quantitative" if is_numeric_dtype(value[size]) else "nominal",
                "legend": AltairPlot.create_legend(
                    position=size_legend_position, title=size_legend_title or size
                ),
            }
        if shape:
            encodings["shape"] = {
                "field": shape,
                "type": "quantitative" if is_numeric_dtype(value[shape]) else "nominal",
                "legend": AltairPlot.create_legend(
                    position=shape_legend_position, title=shape_legend_title or shape
                ),
            }
        chart = (
            alt.Chart(value)  # type: ignore
            .mark_point(clip=True)  # type: ignore
            .encode(**encodings)
            .properties(background="transparent", **properties)
        )
        if interactive:
            chart = chart.interactive()

        return chart

    def postprocess(self, y: pd.DataFrame | Dict | None) -> Dict[str, str] | None:
        # if None or update
        if y is None or isinstance(y, Dict):
            return y
        if self.x is None or self.y is None:
            raise ValueError("No value provided for required parameters `x` and `y`.")
        chart = self.create_plot(
            value=y,
            x=self.x,
            y=self.y,
            color=self.color,
            size=self.size,
            shape=self.shape,
            title=self.title,
            tooltip=self.tooltip,
            x_title=self.x_title,
            y_title=self.y_title,
            color_legend_title=self.color_legend_title,
            size_legend_title=self.size_legend_title,
            shape_legend_title=self.size_legend_title,
            color_legend_position=self.color_legend_position,
            size_legend_position=self.size_legend_position,
            shape_legend_position=self.shape_legend_position,
            interactive=self.interactive_chart,
            height=self.height,
            width=self.width,
            x_lim=self.x_lim,
            y_lim=self.y_lim,
        )

        return {"type": "altair", "plot": chart.to_json(), "chart": "scatter"}


@document("change", "clear")
class LinePlot(Plot):
    """
    Create a line plot.

    Preprocessing: this component does *not* accept input.
    Postprocessing: expects a pandas dataframe with the data to plot.

    Demos: native_plots, live_dashboard
    """

    def __init__(
        self,
        value: pd.DataFrame | Callable | None = None,
        x: str | None = None,
        y: str | None = None,
        *,
        color: str | None = None,
        stroke_dash: str | None = None,
        overlay_point: bool | None = None,
        title: str | None = None,
        tooltip: List[str] | str | None = None,
        x_title: str | None = None,
        y_title: str | None = None,
        color_legend_title: str | None = None,
        stroke_dash_legend_title: str | None = None,
        color_legend_position: str | None = None,
        stroke_dash_legend_position: str | None = None,
        height: int | None = None,
        width: int | None = None,
        x_lim: List[int] | None = None,
        y_lim: List[int] | None = None,
        caption: str | None = None,
        interactive: bool | None = True,
        label: str | None = None,
        show_label: bool = True,
        every: float | None = None,
        visible: bool = True,
        elem_id: str | None = None,
    ):
        """
        Parameters:
            value: The pandas dataframe containing the data to display in a scatter plot.
            x: Column corresponding to the x axis.
            y: Column corresponding to the y axis.
            color: The column to determine the point color. If the column contains numeric data, gradio will interpolate the column data so that small values correspond to light colors and large values correspond to dark values.
            stroke_dash: The column to determine the symbol used to draw the line, e.g. dashed lines, dashed lines with points.
            overlay_point: Whether to draw a point on the line for each (x, y) coordinate pair.
            title: The title to display on top of the chart.
            tooltip: The column (or list of columns) to display on the tooltip when a user hovers a point on the plot.
            x_title: The title given to the x axis. By default, uses the value of the x parameter.
            y_title: The title given to the y axis. By default, uses the value of the y parameter.
            color_legend_title: The title given to the color legend. By default, uses the value of color parameter.
            stroke_dash_legend_title: The title given to the stroke_dash legend. By default, uses the value of the stroke_dash parameter.
            color_legend_position: The position of the color legend. If the string value 'none' is passed, this legend is omitted. For other valid position values see: https://vega.github.io/vega/docs/legends/#orientation.
            stroke_dash_legend_position: The position of the stoke_dash legend. If the string value 'none' is passed, this legend is omitted. For other valid position values see: https://vega.github.io/vega/docs/legends/#orientation.
            height: The height of the plot in pixels.
            width: The width of the plot in pixels.
            x_lim: A tuple or list containing the limits for the x-axis, specified as [x_min, x_max].
            y_lim: A tuple of list containing the limits for the y-axis, specified as [y_min, y_max].
            caption: The (optional) caption to display below the plot.
            interactive: Whether users should be able to interact with the plot by panning or zooming with their mouse or trackpad.
            label: The (optional) label to display on the top left corner of the plot.
            every: If `value` is a callable, run the function 'every' number of seconds while the client connection is open. Has no effect otherwise. Queue must be enabled. The event can be accessed (e.g. to cancel it) via this component's .load_event attribute.
            show_label: Whether the label should be displayed.
            visible: Whether the plot should be visible.
            elem_id: Unique id used for custom css targetting.
        """
        self.x = x
        self.y = y
        self.color = color
        self.stroke_dash = stroke_dash
        self.tooltip = tooltip
        self.title = title
        self.x_title = x_title
        self.y_title = y_title
        self.color_legend_title = color_legend_title
        self.stroke_dash_legend_title = stroke_dash_legend_title
        self.color_legend_position = color_legend_position
        self.stroke_dash_legend_position = stroke_dash_legend_position
        self.overlay_point = overlay_point
        self.x_lim = x_lim
        self.y_lim = y_lim
        self.caption = caption
        self.interactive_chart = interactive
        self.width = width
        self.height = height
        super().__init__(
            value=value,
            label=label,
            show_label=show_label,
            visible=visible,
            elem_id=elem_id,
            every=every,
        )

    def get_config(self):
        config = super().get_config()
        config["caption"] = self.caption
        return config

    def get_block_name(self) -> str:
        return "plot"

    @staticmethod
    def update(
        value: pd.DataFrame | Dict | Literal[_Keywords.NO_VALUE] = _Keywords.NO_VALUE,
        x: str | None = None,
        y: str | None = None,
        color: str | None = None,
        stroke_dash: str | None = None,
        overlay_point: bool | None = None,
        title: str | None = None,
        tooltip: List[str] | str | None = None,
        x_title: str | None = None,
        y_title: str | None = None,
        color_legend_title: str | None = None,
        stroke_dash_legend_title: str | None = None,
        color_legend_position: str | None = None,
        stroke_dash_legend_position: str | None = None,
        height: int | None = None,
        width: int | None = None,
        x_lim: List[int] | None = None,
        y_lim: List[int] | None = None,
        interactive: bool | None = None,
        caption: str | None = None,
        label: str | None = None,
        show_label: bool | None = None,
        visible: bool | None = None,
    ):
        """Update an existing plot component.

        If updating any of the plot properties (color, size, etc) the value, x, and y parameters must be specified.

        Parameters:
            value: The pandas dataframe containing the data to display in a scatter plot.
            x: Column corresponding to the x axis.
            y: Column corresponding to the y axis.
            color: The column to determine the point color. If the column contains numeric data, gradio will interpolate the column data so that small values correspond to light colors and large values correspond to dark values.
            stroke_dash: The column to determine the symbol used to draw the line, e.g. dashed lines, dashed lines with points.
            overlay_point: Whether to draw a point on the line for each (x, y) coordinate pair.
            title: The title to display on top of the chart.
            tooltip: The column (or list of columns) to display on the tooltip when a user hovers a point on the plot.
            x_title: The title given to the x axis. By default, uses the value of the x parameter.
            y_title: The title given to the y axis. By default, uses the value of the y parameter.
            color_legend_title: The title given to the color legend. By default, uses the value of color parameter.
            stroke_dash_legend_title: The title given to the stroke legend. By default, uses the value of stroke parameter.
            color_legend_position: The position of the color legend. If the string value 'none' is passed, this legend is omitted. For other valid position values see: https://vega.github.io/vega/docs/legends/#orientation
            stroke_dash_legend_position: The position of the stoke_dash legend. If the string value 'none' is passed, this legend is omitted. For other valid position values see: https://vega.github.io/vega/docs/legends/#orientation
            height: The height of the plot in pixels.
            width: The width of the plot in pixels.
            x_lim: A tuple or list containing the limits for the x-axis, specified as [x_min, x_max].
            y_lim: A tuple of list containing the limits for the y-axis, specified as [y_min, y_max].
            caption: The (optional) caption to display below the plot.
            interactive: Whether users should be able to interact with the plot by panning or zooming with their mouse or trackpad.
            label: The (optional) label to display in the top left corner of the plot.
            show_label: Whether the label should be displayed.
            visible: Whether the plot should be visible.
        """
        properties = [
            x,
            y,
            color,
            stroke_dash,
            overlay_point,
            title,
            tooltip,
            x_title,
            y_title,
            color_legend_title,
            stroke_dash_legend_title,
            color_legend_position,
            stroke_dash_legend_position,
            height,
            width,
            x_lim,
            y_lim,
            interactive,
        ]
        if any(properties):
            if not isinstance(value, pd.DataFrame):
                raise ValueError(
                    "In order to update plot properties the value parameter "
                    "must be provided, and it must be a Dataframe. Please pass a value "
                    "parameter to gr.LinePlot.update."
                )
            if x is None or y is None:
                raise ValueError(
                    "In order to update plot properties, the x and y axis data "
                    "must be specified. Please pass valid values for x an y to "
                    "gr.LinePlot.update."
                )
            chart = LinePlot.create_plot(value, *properties)
            value = {"type": "altair", "plot": chart.to_json(), "chart": "line"}

        updated_config = {
            "label": label,
            "show_label": show_label,
            "visible": visible,
            "value": value,
            "caption": caption,
            "__type__": "update",
        }
        return updated_config

    @staticmethod
    def create_plot(
        value: pd.DataFrame,
        x: str,
        y: str,
        color: str | None = None,
        stroke_dash: str | None = None,
        overlay_point: bool | None = None,
        title: str | None = None,
        tooltip: List[str] | str | None = None,
        x_title: str | None = None,
        y_title: str | None = None,
        color_legend_title: str | None = None,
        stroke_dash_legend_title: str | None = None,
        color_legend_position: str | None = None,
        stroke_dash_legend_position: str | None = None,
        height: int | None = None,
        width: int | None = None,
        x_lim: List[int] | None = None,
        y_lim: List[int] | None = None,
        interactive: bool | None = None,
    ):
        """Helper for creating the scatter plot."""
        interactive = True if interactive is None else interactive
        encodings = dict(
            x=alt.X(
                x,  # type: ignore
                title=x_title or x,  # type: ignore
                scale=AltairPlot.create_scale(x_lim),  # type: ignore
            ),
            y=alt.Y(
                y,  # type: ignore
                title=y_title or y,  # type: ignore
                scale=AltairPlot.create_scale(y_lim),  # type: ignore
            ),
        )
        properties = {}
        if title:
            properties["title"] = title
        if height:
            properties["height"] = height
        if width:
            properties["width"] = width

        if color:
            domain = value[color].unique().tolist()
            range_ = list(range(len(domain)))
            encodings["color"] = {
                "field": color,
                "type": "nominal",
                "scale": {"domain": domain, "range": range_},
                "legend": AltairPlot.create_legend(
                    position=color_legend_position, title=color_legend_title or color
                ),
            }

        highlight = None
        if interactive and any([color, stroke_dash]):
            highlight = alt.selection(
                type="single",  # type: ignore
                on="mouseover",
                fields=[c for c in [color, stroke_dash] if c],
                nearest=True,
            )

        if stroke_dash:
            stroke_dash = {
                "field": stroke_dash,  # type: ignore
                "legend": AltairPlot.create_legend(  # type: ignore
                    position=stroke_dash_legend_position,  # type: ignore
                    title=stroke_dash_legend_title or stroke_dash,  # type: ignore
                ),  # type: ignore
            }  # type: ignore
        else:
            stroke_dash = alt.value(alt.Undefined)  # type: ignore

        if tooltip:
            encodings["tooltip"] = tooltip

        chart = alt.Chart(value).encode(**encodings)  # type: ignore

        points = chart.mark_point(clip=True).encode(
            opacity=alt.value(alt.Undefined) if overlay_point else alt.value(0),
        )
        lines = chart.mark_line(clip=True).encode(strokeDash=stroke_dash)

        if highlight:
            points = points.add_selection(highlight)

            lines = lines.encode(
                size=alt.condition(highlight, alt.value(4), alt.value(1)),
            )

        chart = (lines + points).properties(background="transparent", **properties)
        if interactive:
            chart = chart.interactive()

        return chart

    def postprocess(self, y: pd.DataFrame | Dict | None) -> Dict[str, str] | None:
        # if None or update
        if y is None or isinstance(y, Dict):
            return y
        if self.x is None or self.y is None:
            raise ValueError("No value provided for required parameters `x` and `y`.")
        chart = self.create_plot(
            value=y,
            x=self.x,
            y=self.y,
            color=self.color,
            overlay_point=self.overlay_point,
            title=self.title,
            tooltip=self.tooltip,
            x_title=self.x_title,
            y_title=self.y_title,
            color_legend_title=self.color_legend_title,
            color_legend_position=self.color_legend_position,
            stroke_dash_legend_title=self.stroke_dash_legend_title,
            stroke_dash_legend_position=self.stroke_dash_legend_position,
            x_lim=self.x_lim,
            y_lim=self.y_lim,
            stroke_dash=self.stroke_dash,
            interactive=self.interactive_chart,
            height=self.height,
            width=self.width,
        )

        return {"type": "altair", "plot": chart.to_json(), "chart": "line"}


@document("change")
class Markdown(IOComponent, Changeable, SimpleSerializable):
    """
    Used to render arbitrary Markdown output. Can also render latex enclosed by dollar signs.
    Preprocessing: this component does *not* accept input.
    Postprocessing: expects a valid {str} that can be rendered as Markdown.

    Demos: blocks_hello, blocks_kinematics
    Guides: key_features
    """

    def __init__(
        self,
        value: str | Callable = "",
        *,
        visible: bool = True,
        elem_id: str | None = None,
        **kwargs,
    ):
        """
        Parameters:
            value: Value to show in Markdown component. If callable, the function will be called whenever the app loads to set the initial value of the component.
            visible: If False, component will be hidden.
            elem_id: An optional string that is assigned as the id of this component in the HTML DOM. Can be used for targeting CSS styles.
        """
        self.md = (
            MarkdownIt()
            .use(dollarmath_plugin, renderer=utils.tex2svg, allow_digits=False)
            .enable("table")
        )
        IOComponent.__init__(
            self, visible=visible, elem_id=elem_id, value=value, **kwargs
        )

    def postprocess(self, y: str | None) -> str | None:
        """
        Parameters:
            y: markdown representation
        Returns:
            HTML rendering of markdown
        """
        if y is None:
            return None
        unindented_y = inspect.cleandoc(y)
        return self.md.render(unindented_y)

    def get_config(self):
        return {
            "value": self.value,
            **Component.get_config(self),
        }

    @staticmethod
    def update(
        value: Any | Literal[_Keywords.NO_VALUE] | None = _Keywords.NO_VALUE,
        visible: bool | None = None,
    ):
        updated_config = {
            "visible": visible,
            "value": value,
            "__type__": "update",
        }
        return updated_config

    def style(self):
        return self

    def as_example(self, input_data: str | None) -> str:
        postprocessed = self.postprocess(input_data)
        return postprocessed if postprocessed else ""


############################
# Special Components
############################


@document("click", "style")
class Dataset(Clickable, Component):
    """
    Used to create an output widget for showing datasets. Used to render the examples
    box.
    Preprocessing: passes the selected sample either as a {list} of data (if type="value") or as an {int} index (if type="index")
    Postprocessing: expects a {list} of {lists} corresponding to the dataset data.
    """

    def __init__(
        self,
        *,
        label: str | None = None,
        components: List[IOComponent] | List[str],
        samples: List[List[Any]] | None = None,
        headers: List[str] | None = None,
        type: str = "values",
        samples_per_page: int = 10,
        visible: bool = True,
        elem_id: str | None = None,
        **kwargs,
    ):
        """
        Parameters:
            components: Which component types to show in this dataset widget, can be passed in as a list of string names or Components instances. The following components are supported in a Dataset: Audio, Checkbox, CheckboxGroup, ColorPicker, Dataframe, Dropdown, File, HTML, Image, Markdown, Model3D, Number, Radio, Slider, Textbox, TimeSeries, Video
            samples: a nested list of samples. Each sublist within the outer list represents a data sample, and each element within the sublist represents an value for each component
            headers: Column headers in the Dataset widget, should be the same len as components. If not provided, inferred from component labels
            type: 'values' if clicking on a sample should pass the value of the sample, or "index" if it should pass the index of the sample
            samples_per_page: how many examples to show per page.
            visible: If False, component will be hidden.
            elem_id: An optional string that is assigned as the id of this component in the HTML DOM. Can be used for targeting CSS styles.
        """
        Component.__init__(self, visible=visible, elem_id=elem_id, **kwargs)
        self.components = [get_component_instance(c, render=False) for c in components]

        # Narrow type to IOComponent
        assert all(
            [isinstance(c, IOComponent) for c in self.components]
        ), "All components in a `Dataset` must be subclasses of `IOComponent`"
        self.components = [c for c in self.components if isinstance(c, IOComponent)]

        self.samples = [[]] if samples is None else samples
        for example in self.samples:
            for i, (component, ex) in enumerate(zip(self.components, example)):
                example[i] = component.as_example(ex)
        self.type = type
        self.label = label
        if headers is not None:
            self.headers = headers
        elif all([c.label is None for c in self.components]):
            self.headers = []
        else:
            self.headers = [c.label or "" for c in self.components]
        self.samples_per_page = samples_per_page

    def get_config(self):
        return {
            "components": [component.get_block_name() for component in self.components],
            "headers": self.headers,
            "samples": self.samples,
            "type": self.type,
            "label": self.label,
            "samples_per_page": self.samples_per_page,
            **Component.get_config(self),
        }

    @staticmethod
    def update(
        samples: Any | Literal[_Keywords.NO_VALUE] | None = _Keywords.NO_VALUE,
        visible: bool | None = None,
        label: str | None = None,
    ):
        return {
            "samples": samples,
            "visible": visible,
            "label": label,
            "__type__": "update",
        }

    def preprocess(self, x: Any) -> Any:
        """
        Any preprocessing needed to be performed on function input.
        """
        if self.type == "index":
            return x
        elif self.type == "values":
            return self.samples[x]

    def postprocess(self, samples: List[List[Any]]) -> Dict:
        return {
            "samples": samples,
            "__type__": "update",
        }

    def style(self, **kwargs):
        """
        This method can be used to change the appearance of the Dataset component.
        """
        return Component.style(self, **kwargs)


@document()
class Interpretation(Component):
    """
    Used to create an interpretation widget for a component.
    Preprocessing: this component does *not* accept input.
    Postprocessing: expects a {dict} with keys "original" and "interpretation".

    Guides: custom_interpretations_with_blocks
    """

    def __init__(
        self,
        component: Component,
        *,
        visible: bool = True,
        elem_id: str | None = None,
        **kwargs,
    ):
        """
        Parameters:
            component: Which component to show in the interpretation widget.
            visible: Whether or not the interpretation is visible.
            elem_id: An optional string that is assigned as the id of this component in the HTML DOM. Can be used for targeting CSS styles.
        """
        Component.__init__(self, visible=visible, elem_id=elem_id, **kwargs)
        self.component = component

    def get_config(self):
        return {
            "component": self.component.get_block_name(),
            "component_props": self.component.get_config(),
        }

    @staticmethod
    def update(
        value: Any | Literal[_Keywords.NO_VALUE] | None = _Keywords.NO_VALUE,
        visible: bool | None = None,
    ):
        return {
            "visible": visible,
            "value": value,
            "__type__": "update",
        }

    def style(self):
        return self


class StatusTracker(Component):
    def __init__(
        self,
        **kwargs,
    ):
        warnings.warn("The StatusTracker component is deprecated.")


def component(cls_name: str) -> Component:
    obj = utils.component_or_layout_class(cls_name)()
    if isinstance(obj, BlockContext):
        raise ValueError(f"Invalid component: {obj.__class__}")
    return obj


def get_component_instance(comp: str | dict | Component, render=True) -> Component:
    if isinstance(comp, str):
        component_obj = component(comp)
        if not (render):
            component_obj.unrender()
        return component_obj
    elif isinstance(comp, dict):
        name = comp.pop("name")
        component_cls = utils.component_or_layout_class(name)
        component_obj = component_cls(**comp)
        if isinstance(component_obj, BlockContext):
            raise ValueError(f"Invalid component: {name}")
        if not (render):
            component_obj.unrender()
        return component_obj
    elif isinstance(comp, Component):
        return comp
    else:
        raise ValueError(
            f"Component must provided as a `str` or `dict` or `Component` but is {comp}"
        )


Text = Textbox
DataFrame = Dataframe
Highlightedtext = HighlightedText
Highlight = HighlightedText
Checkboxgroup = CheckboxGroup
TimeSeries = Timeseries
Json = JSON<|MERGE_RESOLUTION|>--- conflicted
+++ resolved
@@ -3914,13 +3914,8 @@
             visible: If False, component will be hidden.
             elem_id: An optional string that is assigned as the id of this component in the HTML DOM. Can be used for targeting CSS styles.
         """
-<<<<<<< HEAD
-        self.temp_dir = tempfile.mkdtemp()
         self.clear_color = clear_color or [0, 0, 0, 0]
-=======
-        self.clear_color = clear_color or [0.2, 0.2, 0.2, 1.0]
         TempFileManager.__init__(self)
->>>>>>> 58b1a074
         IOComponent.__init__(
             self,
             label=label,
