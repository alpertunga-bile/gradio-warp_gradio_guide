--- conflicted
+++ resolved
@@ -19,12 +19,8 @@
 import sys
 import weakref
 import analytics
-<<<<<<< HEAD
-import inspect
-=======
 import os
 
->>>>>>> aa2fba87
 
 PKG_VERSION_URL = "https://gradio.app/api/pkg-version"
 analytics.write_key = "uxIFddIEuuUcFLf9VgH2teTEtPlWdkNy"
@@ -52,14 +48,10 @@
     def __init__(self, fn, inputs, outputs, verbose=False, examples=None,
                  live=False, show_input=True, show_output=True,
                  capture_session=False, title=None, description=None,
-<<<<<<< HEAD
-                 thumbnail=None, server_name=networking.LOCALHOST_NAME,
-                 analytics_enabled=True):
-=======
                  thumbnail=None,  server_port=None, server_name=networking.LOCALHOST_NAME,
                  allow_screenshot=True, allow_flagging=True,
-                 flagging_dir="flagged"):
->>>>>>> aa2fba87
+                 flagging_dir="flagged", analytics_enabled=True):
+
         """
         Parameters:
         fn (Callable): the function to wrap an interface around.
@@ -154,14 +146,6 @@
                 # just ignore this.
                 pass
 
-<<<<<<< HEAD
-        if self.analytics_enabled:
-            try:
-                requests.post(analytics_url + 'gradio-initiated-analytics/',
-                              data=data)
-            except requests.ConnectionError:
-                pass  # do not push analytics if no network
-=======
         if self.allow_flagging:
             if self.title is not None:
                 dir_name = "_".join(self.title.split(" "))
@@ -174,12 +158,12 @@
             self.flagging_dir = self.flagging_dir + "/" + dir_name + \
                 "_{}".format(index)
 
-        try:
-            requests.post(analytics_url + 'gradio-initiated-analytics/',
-                          data=data)
-        except requests.ConnectionError:
-            pass  # do not push analytics if no network
->>>>>>> aa2fba87
+        if self.analytics_enabled:
+            try:
+                requests.post(analytics_url + 'gradio-initiated-analytics/',
+                              data=data)
+            except requests.ConnectionError:
+                pass  # do not push analytics if no network
 
     def get_config_file(self):
         config = {
@@ -259,75 +243,6 @@
             predictions[i]) for i, output_interface in enumerate(self.output_interfaces)]
         return processed_output, durations
 
-<<<<<<< HEAD
-    def validate(self):
-        if self.validate_flag:
-            if self.verbose:
-                print("Interface already validated")
-            return
-        validation_inputs = self.input_interface.get_validation_inputs()
-        n = len(validation_inputs)
-        if n == 0:
-            self.validate_flag = True
-            if self.verbose:
-                print(
-                    "No validation samples for this interface... skipping validation."
-                )
-            return
-        for m, msg in enumerate(validation_inputs):
-            if self.verbose:
-                print(
-                    "Validating samples: {}/{}  [".format(m+1, n)
-                    + "=" * (m + 1)
-                    + "." * (n - m - 1)
-                    + "]",
-                    end="\r",
-                )
-            try:
-                processed_input = self.input_interface.preprocess(msg)
-                prediction = self.predict(processed_input)
-            except Exception as e:
-                data = {'error': e}
-                if self.analytics_enabled:
-                    try:
-                        requests.post(analytics_url + 'gradio-error-analytics/',
-                                  data=data)
-                    except requests.ConnectionError:
-                        pass  # do not push analytics if no network
-                if self.verbose:
-                    print("\n----------")
-                    print(
-                        "Validation failed, likely due to incompatible pre-processing and model input. See below:\n"
-                    )
-                    print(traceback.format_exc())
-                break
-            try:
-                _ = self.output_interface.postprocess(prediction)
-            except Exception as e:
-                data = {'error': e}
-                if self.analytics_enabled:
-                    try:
-                        requests.post(analytics_url + 'gradio-error-analytics/',
-                                      data=data)
-                    except requests.ConnectionError:
-                        pass  # do not push analytics if no network
-                if self.verbose:
-                    print("\n----------")
-                    print(
-                        "Validation failed, likely due to incompatible model output and post-processing."
-                        "See below:\n"
-                    )
-                    print(traceback.format_exc())
-                break
-        else:  # This means if a break was not explicitly called
-            self.validate_flag = True
-            if self.verbose:
-                print("\n\nValidation passed successfully!")
-            return
-        raise RuntimeError("Validation did not pass")
-
-=======
->>>>>>> aa2fba87
     def close(self):
         if self.simple_server and not(self.simple_server.fileno() == -1):  # checks to see if server is running
             print("Closing Gradio server on port {}...".format(self.server_port))
@@ -361,24 +276,6 @@
         self.status = "RUNNING"
         self.simple_server = httpd
 
-<<<<<<< HEAD
-        is_colab = False
-        try:  # Check if running interactively using ipython.
-            from_ipynb = get_ipython()
-            if "google.colab" in str(from_ipynb):
-                is_colab = True
-        except NameError:
-            data = {'error': 'NameError in launch method'}
-            if self.analytics_enabled:
-                try:
-                    requests.post(analytics_url + 'gradio-error-analytics/',
-                                  data=data)
-                except requests.ConnectionError:
-                    pass  # do not push analytics if no network
-            pass
-
-=======
->>>>>>> aa2fba87
         try:
             current_pkg_version = pkg_resources.require("gradio")[0].version
             latest_pkg_version = requests.get(url=PKG_VERSION_URL).json()["version"]
@@ -408,7 +305,6 @@
                 share_url = networking.setup_tunnel(server_port)
                 print("Running on External URL:", share_url)
             except RuntimeError:
-<<<<<<< HEAD
                 data = {'error': 'RuntimeError in launch method'}
                 if self.analytics_enabled:
                     try:
@@ -416,9 +312,6 @@
                                       data=data)
                     except requests.ConnectionError:
                         pass  # do not push analytics if no network
-=======
-                utils.error_analytics("RuntimeError")
->>>>>>> aa2fba87
                 share_url = None
                 if self.verbose:
                     print(strings.en["NGROK_NO_INTERNET"])
