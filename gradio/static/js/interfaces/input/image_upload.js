const image_input = {
  html: `
    <div class="upload_zone drop_zone">
      <div class="input_caption">Drop Image Here<br>- or -<br>Click to Upload</div>
    </div>
    <div class="image_display hide">
      <div class="edit_holder">
        <button class="edit_image interface_button primary">Edit</button>
      </div>
      <div class="image_preview_holder">
        <img class="image_preview" />
      </div>
    </div>
    <input class="hidden_upload" type="file" accept="image/x-png,image/gif,image/jpeg" />`
    ,
  overlay_html: `
    <div class="overlay interface_extension image_editor_overlay hide" interface_id="{0}">
      <div class="image_editor_holder">
        <div class="image_editor"></div>
      </div>
    </div>
  `,
  init: function() {
    $('body').append(this.overlay_html.format(this.id));
    this.overlay_target = $(`.overlay[interface_id=${this.id}]`);
    this.target.find(".upload_zone").click(function (e) {
      let io = get_interface(e.target)
      io.target.find(".hidden_upload").click();
    });
    this.target.on('drag dragstart dragend dragover dragenter dragleave drop',
        ".drop_zone", function(e) {
      e.preventDefault();
      e.stopPropagation();
    })
    this.target.on('drop', '.drop_zone', function(e) {
      let io = get_interface(e.target)
      files = e.originalEvent.dataTransfer.files;
      io.load_preview_from_files(files)
    });
    this.target.find('.hidden_upload').on('change', function (e) {
      if (this.files) {
        let io = get_interface(e.target);
        io.load_preview_from_files(this.files);
      }
    })
    this.target.find('.edit_image').click(function (e) {
      let io = get_interface(e.target);
      io.overlay_target.removeClass("hide");
    })
    this.tui_editor = new tui.ImageEditor(this.overlay_target.
        find(".image_editor")[0], {
      includeUI: {
        menuBarPosition: 'left',
        menu: ['crop', 'flip', 'rotate', 'draw', 'filter']
     },
       cssMaxWidth: 700,
       cssMaxHeight: 500,
       selectionStyle: {
         cornerSize: 20,
         rotatingPointOffset: 70
       }
     })
     this.overlay_target.find(".tui-image-editor-header-buttons").html(`
       <button class="tui_save tui_close interface_button primary">Save</button>
       <button class="tui_cancel tui_close interface_button secondary">Cancel</button>
     `)
     this.overlay_target.find('.tui_close').click(function (e) {
       let io = get_interface(e.target);
       io.overlay_target.addClass("hide");
       if ($(e.target).hasClass('tui_save')) {
         io.set_image_data(io.tui_editor.toDataURL(), /*update_editor=*/false);
       }
     })
  },
  submit: function() {
    if (this.state == "IMAGE_LOADED") {
      resizeImage.call(this, this.image_data, 300, 300, function(image_data) {
        this.io_master.input(this.id, image_data);
      })
    }
  },
  clear: function() {
    this.target.find(".upload_zone").show();
    this.target.find(".image_preview").attr('src', '');
    this.target.find(".image_display").addClass("hide");
    this.target.find(".hidden_upload").prop("value", "")
    this.state = "NO_IMAGE";
    this.image_data = null;
  },
  state: "NO_IMAGE",
  image_data: null,
  set_image_data: function(data, update_editor) {
    let io = this;
    resizeImage.call(this, data, 600, 600, function(image_data) {
      io.image_data = image_data
      io.target.find(".image_preview").attr('src', image_data);
      if (update_editor) {
        io.tui_editor.loadImageFromURL(io.image_data, 'input').then(function (sizeValue) {
          io.tui_editor.clearUndoStack();
          io.tui_editor.ui.activeMenuEvent();
          io.tui_editor.ui.resizeEditor({ imageSize: sizeValue });
        });
      }
    })
  },
  load_preview_from_files: function(files) {
    if (!files.length || !window.FileReader || !/^image/.test(files[0].type)) {
      return
    }
    var ReaderObj = new FileReader()
    ReaderObj.readAsDataURL(files[0])
    ReaderObj.io = this;
    this.state = "IMAGE_LOADING"
    ReaderObj.onloadend = function() {
      let io = this.io;
      io.target.find(".upload_zone").hide();
      io.target.find(".image_display").removeClass("hide");
      io.set_image_data(this.result, /*update_editor=*/true);
      io.state = "IMAGE_LOADED"
    }
  }
<<<<<<< HEAD
}

$(".input_image").on('drop', function(e) {
  files = e.originalEvent.dataTransfer.files;
  loadPreviewFromFiles(files)
});

$(".hidden_upload").on("change", function() {
  var files = !!this.files ? this.files : []
  if (!files.length || !window.FileReader) {
    return
  }
  if (/^image/.test(files[0].type)) {
    loadPreviewFromFiles(files)
  } else {
    alert("Invalid input")
  }
})

$('body').on('click', '.clear', function(e) {
  if (cropper) {
    cropper.destroy();
    cropper = null
    $(".input_image img").remove()
    $(".input_image").append("<img>")
  }
  $(".hidden_upload").prop("value", "")
  $(".input_caption").show()
  $(".input_image img").removeAttr("src");
  $(".input_image").addClass("drop_mode")
})
$('body').on('click', '.submit', function(e) {
  loadStart();
  src = cropper.getCroppedCanvas({
    maxWidth: 360,
    maxHeight: 360,
    fillColor: "white"
  }).toDataURL();
  var ws_data = {
      'action': 'input',
      'data': src
    }

    ws.send(JSON.stringify(ws_data), function(e) {
      notifyError(e)
    })
  })
=======
}
>>>>>>> 3702ca00
<|MERGE_RESOLUTION|>--- conflicted
+++ resolved
@@ -119,54 +119,4 @@
       io.state = "IMAGE_LOADED"
     }
   }
-<<<<<<< HEAD
-}
-
-$(".input_image").on('drop', function(e) {
-  files = e.originalEvent.dataTransfer.files;
-  loadPreviewFromFiles(files)
-});
-
-$(".hidden_upload").on("change", function() {
-  var files = !!this.files ? this.files : []
-  if (!files.length || !window.FileReader) {
-    return
-  }
-  if (/^image/.test(files[0].type)) {
-    loadPreviewFromFiles(files)
-  } else {
-    alert("Invalid input")
-  }
-})
-
-$('body').on('click', '.clear', function(e) {
-  if (cropper) {
-    cropper.destroy();
-    cropper = null
-    $(".input_image img").remove()
-    $(".input_image").append("<img>")
-  }
-  $(".hidden_upload").prop("value", "")
-  $(".input_caption").show()
-  $(".input_image img").removeAttr("src");
-  $(".input_image").addClass("drop_mode")
-})
-$('body').on('click', '.submit', function(e) {
-  loadStart();
-  src = cropper.getCroppedCanvas({
-    maxWidth: 360,
-    maxHeight: 360,
-    fillColor: "white"
-  }).toDataURL();
-  var ws_data = {
-      'action': 'input',
-      'data': src
-    }
-
-    ws.send(JSON.stringify(ws_data), function(e) {
-      notifyError(e)
-    })
-  })
-=======
-}
->>>>>>> 3702ca00
+}