--- conflicted
+++ resolved
@@ -111,12 +111,8 @@
         self.state_holder = {}
         self.iterators = defaultdict(dict)
         self.iterators_to_reset = defaultdict(set)
-<<<<<<< HEAD
-        self.lock = asyncio.Lock()
-=======
         self.lock = utils.safe_get_lock()
         self.queue_token = secrets.token_urlsafe(32)
->>>>>>> 4ccb9a86
         self.startup_events_triggered = False
         self.uploaded_file_dir = os.environ.get("GRADIO_TEMP_DIR") or str(
             Path(tempfile.gettempdir()) / "gradio"
