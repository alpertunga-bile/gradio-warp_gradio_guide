--- conflicted
+++ resolved
@@ -442,18 +442,11 @@
             fn_index_inferred: int,
         ):
             fn_index = body.fn_index
-<<<<<<< HEAD
-            if hasattr(body, "session_hash"):
-                if body.session_hash not in app.state_holder:
-                    app.state_holder[body.session_hash] = {
-                        _id: deepcopy(block)
-=======
             session_hash = getattr(body, "session_hash", None)
             if session_hash is not None:
                 if session_hash not in app.state_holder:
                     app.state_holder[session_hash] = {
-                        _id: deepcopy(getattr(block, "value", None))
->>>>>>> 667875b2
+                        _id: deepcopy(block)
                         for _id, block in app.get_blocks().blocks.items()
                     }
                 session_state = app.state_holder[session_hash]
