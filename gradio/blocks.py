--- conflicted
+++ resolved
@@ -157,91 +157,6 @@
         return y
 
 
-<<<<<<< HEAD
-=======
-class Row(BlockContext):
-    def get_config(self):
-        return {"type": "row", **super().get_config()}
-
-    @staticmethod
-    def update(
-        css: Optional[Dict] = None,
-        visible: Optional[bool] = None,
-    ):
-        return {
-            "css": css,
-            "visible": visible,
-            "__type__": "update",
-        }
-
-
-class Column(BlockContext):
-    def __init__(
-        self,
-        visible: bool = True,
-        css: Optional[Dict[str, str]] = None,
-        variant: str = "default",
-    ):
-        """
-        css: Css rules to apply to block.
-        variant: column type, 'default' (no background) or 'panel' (gray background color and rounded corners)
-        """
-        self.variant = variant
-        super().__init__(visible=visible, css=css)
-
-    def get_config(self):
-        return {
-            "type": "column",
-            "variant": self.variant,
-            **super().get_config(),
-        }
-
-    @staticmethod
-    def update(
-        variant: Optional[str] = None,
-        css: Optional[Dict] = None,
-        visible: Optional[bool] = None,
-    ):
-        return {
-            "variant": variant,
-            "css": css,
-            "visible": visible,
-            "__type__": "update",
-        }
-
-
-class Tabs(BlockContext):
-    def change(self, fn: Callable, inputs: List[Component], outputs: List[Component]):
-        """
-        Parameters:
-            fn: Callable function
-            inputs: List of inputs
-            outputs: List of outputs
-        Returns: None
-        """
-        self.set_event_trigger("change", fn, inputs, outputs)
-
-
-class TabItem(BlockContext):
-    def __init__(self, label, **kwargs):
-        super().__init__(**kwargs)
-        self.label = label
-
-    def get_config(self):
-        return {"label": self.label, **super().get_config()}
-
-    def select(self, fn: Callable, inputs: List[Component], outputs: List[Component]):
-        """
-        Parameters:
-            fn: Callable function
-            inputs: List of inputs
-            outputs: List of outputs
-        Returns: None
-        """
-        self.set_event_trigger("select", fn, inputs, outputs)
-
-
->>>>>>> c50a2b02
 class BlockFunction:
     def __init__(self, fn: Optional[Callable], preprocess: bool, postprocess: bool):
         self.fn = fn
