from __future__ import annotations

import getpass
import os
import sys
import time
import warnings
import webbrowser
from typing import TYPE_CHECKING, Any, Callable, Dict, List, Optional, Tuple

from gradio import encryptor, networking, queueing, strings, utils
from gradio.context import Context
from gradio.deprecation import check_deprecated_parameters

if TYPE_CHECKING:  # Only import for type checking (is False at runtime).
    from fastapi.applications import FastAPI

    from gradio.components import Component, StatusTracker
    from gradio.routes import PredictBody


class Block:
<<<<<<< HEAD
    def __init__(self, css=None, render=True):
        self._id = Context.id
        Context.id += 1
        self.css = css if css is not None else {}
        if render:
            self.render()
=======
    def __init__(self, without_rendering=False, css=None, **kwargs):
        self._id = None
        self.css = css if css is not None else {}
        if without_rendering:
            return
        self.render()
        check_deprecated_parameters(self.__class__.__name__, **kwargs)
>>>>>>> 930c4a3f

    def render(self):
        """
        Adds self into appropriate BlockContext
        """
        if Context.block is not None:
            Context.block.children.append(self)
        if Context.root_block is not None:
            Context.root_block.blocks[self._id] = self

    def unrender(self):
        """
        Removes self from BlockContext if it has been rendered (otherwise does nothing).
        Only deletes the first occurrence of self in BlockContext. Removes from the
        layout and collection of Blocks, but does not delete any event triggers.
        """
        self._id = Context.id
        Context.id += 1
        if Context.block is not None:
            try:
                Context.block.children.remove(self)
            except ValueError:
                pass
        if Context.root_block is not None:
            try:
                del Context.root_block.blocks[self._id]
            except KeyError:
                pass
        return self

    def get_block_name(self) -> str:
        """
        Gets block's class name.

        If it is template component it gets the parent's class name.

        @return: class name
        """
        return (
            self.__class__.__base__.__name__.lower()
            if hasattr(self, "is_template")
            else self.__class__.__name__.lower()
        )

    def set_event_trigger(
        self,
        event_name: str,
        fn: Callable,
        inputs: List[Component],
        outputs: List[Component],
        preprocess: bool = True,
        postprocess: bool = True,
        no_target: bool = False,
        status_tracker: Optional[StatusTracker] = None,
    ) -> None:
        """
        Adds an event to the component's dependencies.
        Parameters:
            event_name: event name
            fn: Callable function
            inputs: input list
            outputs: output list
            preprocess: whether to run the preprocess methods of components
            postprocess: whether to run the postprocess methods of components
            no_target: if True, sets "targets" to [], used for Blocks "load" event
            status_tracker: StatusTracker to visualize function progress
        Returns: None
        """
        # Support for singular parameter
        if not isinstance(inputs, list):
            inputs = [inputs]
        if not isinstance(outputs, list):
            outputs = [outputs]

        Context.root_block.fns.append(BlockFunction(fn, preprocess, postprocess))
        Context.root_block.dependencies.append(
            {
                "targets": [self._id] if not no_target else [],
                "trigger": event_name,
                "inputs": [block._id for block in inputs],
                "outputs": [block._id for block in outputs],
                "status_tracker": status_tracker._id
                if status_tracker is not None
                else None,
            }
        )


class BlockContext(Block):
    def __init__(
<<<<<<< HEAD
        self, visible: bool = True, css: Optional[Dict[str, str]] = None, render=True
=======
        self, visible: bool = True, css: Optional[Dict[str, str]] = None, **kwargs
>>>>>>> 930c4a3f
    ):
        """
        css: Css rules to apply to block.
        """
        self.children = []
        self.visible = visible
<<<<<<< HEAD
        super().__init__(css=css, render=render)
=======
        super().__init__(css=css, **kwargs)
>>>>>>> 930c4a3f

    def __enter__(self):
        self.parent = Context.block
        Context.block = self
        return self

    def __exit__(self, *args):
        Context.block = self.parent

    def get_template_context(self):
        return {
            "css": self.css,
            "default_value": self.visible,
        }

    def postprocess(self, y):
        return y


class Row(BlockContext):
    def __init__(self, visible: bool = True, css: Optional[Dict[str, str]] = None):
        """
        css: Css rules to apply to block.
        """
        super().__init__(visible, css)

    def get_template_context(self):
        return {"type": "row", **super().get_template_context()}


class Column(BlockContext):
    def __init__(self, visible: bool = True, css: Optional[Dict[str, str]] = None):
        """
        css: Css rules to apply to block.
        """
        super().__init__(visible, css)

    def get_template_context(self):
        return {
            "type": "column",
            **super().get_template_context(),
        }


class Tabs(BlockContext):
    def __init__(self, visible: bool = True, css: Optional[Dict[str, str]] = None):
        """
        css: css rules to apply to block.
        """
        super().__init__(visible, css)

    def change(self, fn: Callable, inputs: List[Component], outputs: List[Component]):
        """
        Parameters:
            fn: Callable function
            inputs: List of inputs
            outputs: List of outputs
        Returns: None
        """
        self.set_event_trigger("change", fn, inputs, outputs)


class TabItem(BlockContext):
    def __init__(
        self, label, visible: bool = True, css: Optional[Dict[str, str]] = None
    ):
        """
        css: Css rules to apply to block.
        """
        super().__init__(visible, css)
        self.label = label

    def get_template_context(self):
        return {"label": self.label, **super().get_template_context()}

    def change(self, fn: Callable, inputs: List[Component], outputs: List[Component]):
        """
        Parameters:
            fn: Callable function
            inputs: List of inputs
            outputs: List of outputs
        Returns: None
        """
        self.set_event_trigger("change", fn, inputs, outputs)


class BlockFunction:
    def __init__(self, fn: Callable, preprocess: bool, postprocess: bool):
        self.fn = fn
        self.preprocess = preprocess
        self.postprocess = postprocess
        self.total_runtime = 0
        self.total_runs = 0


class Blocks(BlockContext):
    def __init__(
        self,
        theme: str = "default",
        analytics_enabled: Optional[bool] = None,
        mode: str = "blocks",
        **kwargs,
    ):

        # Cleanup shared parameters with Interface #TODO: is this part still necessary after Interface with Blocks?
        self.save_to = None
        self.api_mode = False
        self.theme = theme
        self.requires_permissions = False  # TODO: needs to be implemented
        self.encrypt = False

        # For analytics_enabled and allow_flagging: (1) first check for
        # parameter, (2) check for env variable, (3) default to True/"manual"
        self.analytics_enabled = (
            analytics_enabled
            if analytics_enabled is not None
            else os.getenv("GRADIO_ANALYTICS_ENABLED", "True") == "True"
        )

<<<<<<< HEAD
        super().__init__(render=False)
        self.blocks: Dict[int, Block] = {}
=======
        super().__init__(**kwargs)
        self.blocks = {}
>>>>>>> 930c4a3f
        self.fns: List[BlockFunction] = []
        self.dependencies = []
        self.mode = mode

        self.is_running = False
        self.share_url = None

        self.ip_address = utils.get_local_ip_address()
        self.is_space = True if os.getenv("SYSTEM") == "spaces" else False
        self.favicon_path = None

    def render(self):
        if Context.root_block is not None:
            Context.root_block.blocks.update(self.blocks)
            Context.root_block.fns.extend(self.fns)
            Context.root_block.dependencies.extend(self.dependencies)
        if Context.block is not None:
            Context.block.children.extend(self.children)

    def process_api(
        self,
        data: PredictBody,
        username: str = None,
        state: Optional[Dict[int, any]] = None,
    ) -> Dict[str, Any]:
        """
        Processes API calls from the frontend.
        Parameters:
            data: data recieved from the frontend
            username: name of user if authentication is set up
            state: data stored from stateful components for session
        Returns: None
        """
        raw_input = data.data
        fn_index = data.fn_index
        block_fn = self.fns[fn_index]
        dependency = self.dependencies[fn_index]

        if block_fn.preprocess:
            processed_input = []
            for i, input_id in enumerate(dependency["inputs"]):
                block = self.blocks[input_id]
                if getattr(block, "stateful", False):
                    processed_input.append(state.get(input_id))
                else:
                    processed_input.append(block.preprocess(raw_input[i]))
        else:
            processed_input = raw_input
        start = time.time()
        predictions = block_fn.fn(*processed_input)
        duration = time.time() - start
        block_fn.total_runtime += duration
        block_fn.total_runs += 1
        if len(dependency["outputs"]) == 1:
            predictions = (predictions,)
        if block_fn.postprocess:
            output = []
            for i, output_id in enumerate(dependency["outputs"]):
                block = self.blocks[output_id]
                if getattr(block, "stateful", False):
                    state[output_id] = predictions[i]
                    output.append(None)
                else:
                    output.append(
                        block.postprocess(predictions[i])
                        if predictions[i] is not None
                        else None
                    )
        else:
            output = predictions
        return {
            "data": output,
            "duration": duration,
            "average_duration": block_fn.total_runtime / block_fn.total_runs,
        }

    def get_template_context(self):
        return {"type": "column"}

    def get_config_file(self):
        config = {"mode": "blocks", "components": [], "theme": self.theme}
        for _id, block in self.blocks.items():
            config["components"].append(
                {
                    "id": _id,
                    "type": (block.get_block_name()),
                    "props": utils.delete_none(block.get_template_context())
                    if hasattr(block, "get_template_context")
                    else None,
                }
            )

        def getLayout(block):
            if not isinstance(block, BlockContext):
                return {"id": block._id}
            children = []
            for child in block.children:
                children.append(getLayout(child))
            return {"id": block._id, "children": children}

        config["layout"] = getLayout(self)
        config["dependencies"] = self.dependencies
        return config

    def __enter__(self):
        if Context.block is None:
            Context.root_block = self
        self.parent = Context.block
        Context.block = self
        return self

    def __exit__(self, *args):
        Context.block = self.parent
        if self.parent is None:
            Context.root_block = None
        else:
            self.parent.children.extend(self.children)

    def load(
        self, fn: Callable, inputs: List[Component], outputs: List[Component]
    ) -> None:
        """
        Adds an event for when the demo loads in the browser.

        Parameters:
            fn: Callable function
            inputs: input list
            outputs: output list
        Returns: None
        """
        self.set_event_trigger(
            event_name="load", fn=fn, inputs=inputs, outputs=outputs, no_target=True
        )

    def clear(self):
        """Resets the layout of the Blocks object."""
        self.blocks = {}
        self.fns = []
        self.dependencies = []
        self.children = []
        return self

    def launch(
        self,
        inline: bool = None,
        inbrowser: bool = None,
        share: bool = False,
        debug: bool = False,
        auth: Optional[Callable | Tuple[str, str] | List[Tuple[str, str]]] = None,
        auth_message: Optional[str] = None,
        private_endpoint: Optional[str] = None,
        prevent_thread_lock: bool = False,
        show_error: bool = True,
        server_name: Optional[str] = None,
        server_port: Optional[int] = None,
        show_tips: bool = False,
        enable_queue: Optional[bool] = None,
        height: int = 500,
        width: int = 900,
        encrypt: bool = False,
        favicon_path: Optional[str] = None,
        ssl_keyfile: Optional[str] = None,
        ssl_certfile: Optional[str] = None,
        ssl_keyfile_password: Optional[str] = None,
    ) -> Tuple[FastAPI, str, str]:
        """
        Launches the webserver that serves the UI for the interface.
        Parameters:
        inline (bool): whether to display in the interface inline on python notebooks.
        inbrowser (bool): whether to automatically launch the interface in a new tab on the default browser.
        share (bool): whether to create a publicly shareable link from your computer for the interface.
        debug (bool): if True, and the interface was launched from Google Colab, prints the errors in the cell output.
        auth (Callable, Union[Tuple[str, str], List[Tuple[str, str]]]): If provided, username and password (or list of username-password tuples) required to access interface. Can also provide function that takes username and password and returns True if valid login.
        auth_message (str): If provided, HTML message provided on login page.
        private_endpoint (str): If provided, the public URL of the interface will be this endpoint (should generally be unchanged).
        prevent_thread_lock (bool): If True, the interface will block the main thread while the server is running.
        show_error (bool): If True, any errors in the interface will be printed in the browser console log
        server_port (int): will start gradio app on this port (if available). Can be set by environment variable GRADIO_SERVER_PORT.
        server_name (str): to make app accessible on local network, set this to "0.0.0.0". Can be set by environment variable GRADIO_SERVER_NAME.
        show_tips (bool): if True, will occasionally show tips about new Gradio features
        enable_queue (Optional[bool]):
            if True, inference requests will be served through a queue instead of with parallel threads. Required for longer inference times (> 1min) to prevent timeout.
            The default option in HuggingFace Spaces is True.
            The default option elsewhere is False.
        width (int): The width in pixels of the iframe element containing the interface (used if inline=True)
        height (int): The height in pixels of the iframe element containing the interface (used if inline=True)
        encrypt (bool): If True, flagged data will be encrypted by key provided by creator at launch
        favicon_path (str): If a path to a file (.png, .gif, or .ico) is provided, it will be used as the favicon for the web page.
        ssl_keyfile (str): If a path to a file is provided, will use this as the private key file to create a local server running on https.
        ssl_certfile (str): If a path to a file is provided, will use this as the signed certificate for https. Needs to be provided if ssl_keyfile is provided.
        ssl_keyfile_password (str): If a password is provided, will use this with the ssl certificate for https.
        Returns:
        app (FastAPI): FastAPI app object that is running the demo
        local_url (str): Locally accessible link to the demo
        share_url (str): Publicly accessible link to the demo (if share=True, otherwise None)
        """
        self.config = self.get_config_file()
        if (
            auth
            and not callable(auth)
            and not isinstance(auth[0], tuple)
            and not isinstance(auth[0], list)
        ):
            auth = [auth]
        self.auth = auth
        self.auth_message = auth_message
        self.show_tips = show_tips
        self.show_error = show_error
        self.height = height
        self.width = width
        self.favicon_path = favicon_path

        self.encrypt = encrypt
        if self.encrypt:
            self.encryption_key = encryptor.get_key(
                getpass.getpass("Enter key for encryption: ")
            )

        if self.is_space and enable_queue is None:
            self.enable_queue = True
        else:
            self.enable_queue = enable_queue or False

        config = self.get_config_file()
        self.config = config

        if self.is_running:
            self.server_app.launchable = self
            print(
                "Rerunning server... use `close()` to stop if you need to change `launch()` parameters.\n----"
            )
        else:
            server_port, path_to_local_server, app, server = networking.start_server(
                self,
                server_name,
                server_port,
                ssl_keyfile,
                ssl_certfile,
                ssl_keyfile_password,
            )
            self.local_url = path_to_local_server
            self.server_port = server_port
            self.server_app = app
            self.server = server
            self.is_running = True

        utils.launch_counter()

        # If running in a colab or not able to access localhost,
        # automatically create a shareable link.
        is_colab = utils.colab_check()
        if is_colab or not (networking.url_ok(self.local_url)):
            share = True
            if is_colab:
                if debug:
                    print(strings.en["COLAB_DEBUG_TRUE"])
                else:
                    print(strings.en["COLAB_DEBUG_FALSE"])
        else:
            print(strings.en["RUNNING_LOCALLY"].format(self.local_url))
        if is_colab and self.requires_permissions:
            print(strings.en["MEDIA_PERMISSIONS_IN_COLAB"])

        if private_endpoint is not None:
            share = True

        if share:
            if self.is_space:
                raise RuntimeError("Share is not supported when you are in Spaces")
            try:
                if self.share_url is None:
                    share_url = networking.setup_tunnel(
                        self.server_port, private_endpoint
                    )
                    self.share_url = share_url
                print(strings.en["SHARE_LINK_DISPLAY"].format(self.share_url))
                if private_endpoint:
                    print(strings.en["PRIVATE_LINK_MESSAGE"])
                else:
                    print(strings.en["SHARE_LINK_MESSAGE"])
            except RuntimeError:
                if self.analytics_enabled:
                    utils.error_analytics(self.ip_address, "Not able to set up tunnel")
                self.share_url = None
                share = False
                print(strings.en["COULD_NOT_GET_SHARE_LINK"])
        else:
            print(strings.en["PUBLIC_SHARE_TRUE"])
            self.share_url = None

        self.share = share

        if inbrowser:
            link = self.share_url if share else self.local_url
            webbrowser.open(link)

        # Check if running in a Python notebook in which case, display inline
        if inline is None:
            inline = utils.ipython_check() and (auth is None)
        if inline:
            if auth is not None:
                print(
                    "Warning: authentication is not supported inline. Please"
                    "click the link to access the interface in a new tab."
                )
            try:
                from IPython.display import IFrame, display  # type: ignore

                if share:
                    while not networking.url_ok(self.share_url):
                        time.sleep(1)
                    display(
                        IFrame(self.share_url, width=self.width, height=self.height)
                    )
                else:
                    display(
                        IFrame(self.local_url, width=self.width, height=self.height)
                    )
            except ImportError:
                pass

        data = {
            "launch_method": "browser" if inbrowser else "inline",
            "is_google_colab": is_colab,
            "is_sharing_on": share,
            "share_url": self.share_url,
            "ip_address": self.ip_address,
            "enable_queue": self.enable_queue,
            "show_tips": self.show_tips,
            "server_name": server_name,
            "server_port": server_port,
            "is_spaces": self.is_space,
            "mode": self.mode,
        }
        if hasattr(self, "analytics_enabled") and self.analytics_enabled:
            utils.launch_analytics(data)

        utils.show_tip(self)

        # Block main thread if debug==True
        if debug or int(os.getenv("GRADIO_DEBUG", 0)) == 1:
            self.block_thread()
        # Block main thread if running in a script to stop script from exiting
        is_in_interactive_mode = bool(getattr(sys, "ps1", sys.flags.interactive))
        if not prevent_thread_lock and not is_in_interactive_mode:
            self.block_thread()

        return self.server_app, self.local_url, self.share_url

    def close(self, verbose: bool = True) -> None:
        """
        Closes the Interface that was launched and frees the port.
        """
        try:
            self.server.close()
            self.is_running = False
            if verbose:
                print("Closing server running on port: {}".format(self.server_port))
        except (AttributeError, OSError):  # can't close if not running
            pass

    def block_thread(
        self,
    ) -> None:
        """Block main thread until interrupted by user."""
        try:
            while True:
                time.sleep(0.1)
        except (KeyboardInterrupt, OSError):
            print("Keyboard interruption in main thread... closing server.")
            self.server.close()
            if self.enable_queue:
                queueing.close()<|MERGE_RESOLUTION|>--- conflicted
+++ resolved
@@ -20,22 +20,13 @@
 
 
 class Block:
-<<<<<<< HEAD
-    def __init__(self, css=None, render=True):
+    def __init__(self, css=None, render=True, **kwargs):
         self._id = Context.id
         Context.id += 1
         self.css = css if css is not None else {}
         if render:
             self.render()
-=======
-    def __init__(self, without_rendering=False, css=None, **kwargs):
-        self._id = None
-        self.css = css if css is not None else {}
-        if without_rendering:
-            return
-        self.render()
         check_deprecated_parameters(self.__class__.__name__, **kwargs)
->>>>>>> 930c4a3f
 
     def render(self):
         """
@@ -126,22 +117,14 @@
 
 class BlockContext(Block):
     def __init__(
-<<<<<<< HEAD
-        self, visible: bool = True, css: Optional[Dict[str, str]] = None, render=True
-=======
-        self, visible: bool = True, css: Optional[Dict[str, str]] = None, **kwargs
->>>>>>> 930c4a3f
+        self, visible: bool = True, css: Optional[Dict[str, str]] = None, render: bool = True, **kwargs
     ):
         """
         css: Css rules to apply to block.
         """
         self.children = []
         self.visible = visible
-<<<<<<< HEAD
-        super().__init__(css=css, render=render)
-=======
-        super().__init__(css=css, **kwargs)
->>>>>>> 930c4a3f
+        super().__init__(css=css, render=render, **kwargs)
 
     def __enter__(self):
         self.parent = Context.block
@@ -261,13 +244,8 @@
             else os.getenv("GRADIO_ANALYTICS_ENABLED", "True") == "True"
         )
 
-<<<<<<< HEAD
-        super().__init__(render=False)
+        super().__init__(render=False, **kwargs)
         self.blocks: Dict[int, Block] = {}
-=======
-        super().__init__(**kwargs)
-        self.blocks = {}
->>>>>>> 930c4a3f
         self.fns: List[BlockFunction] = []
         self.dependencies = []
         self.mode = mode
