from __future__ import annotations

import copy
import getpass
import inspect
import os
import random
import sys
import time
import webbrowser
from types import ModuleType
from typing import TYPE_CHECKING, Any, AnyStr, Callable, Dict, List, Optional, Tuple

import anyio
import requests
from anyio import CapacityLimiter

<<<<<<< HEAD
from gradio import encryptor, event_queue, external, networking, routes, strings, utils
=======
from gradio import (
    components,
    encryptor,
    external,
    networking,
    queueing,
    routes,
    strings,
    utils,
)
>>>>>>> 1ba956af
from gradio.context import Context
from gradio.deprecation import check_deprecated_parameters
from gradio.documentation import (
    document,
    document_component_api,
    set_documentation_group,
)
from gradio.utils import component_or_layout_class, delete_none

set_documentation_group("blocks")

if TYPE_CHECKING:  # Only import for type checking (is False at runtime).
    import comet_ml
    import mlflow
    import wandb
    from fastapi.applications import FastAPI

    from gradio.components import Component, StatusTracker


class Block:
    def __init__(self, *, render=True, elem_id=None, visible=True, **kwargs):
        self._id = Context.id
        Context.id += 1
        self.visible = visible
        self.elem_id = elem_id
        self._style = {}
        if render:
            self.render()
        check_deprecated_parameters(self.__class__.__name__, **kwargs)

    def render(self):
        """
        Adds self into appropriate BlockContext
        """
        if Context.block is not None:
            Context.block.children.append(self)
        if Context.root_block is not None:
            Context.root_block.blocks[self._id] = self

    def unrender(self):
        """
        Removes self from BlockContext if it has been rendered (otherwise does nothing).
        Only deletes the first occurrence of self in BlockContext. Removes from the
        layout and collection of Blocks, but does not delete any event triggers.
        """
        if Context.block is not None:
            try:
                Context.block.children.remove(self)
            except ValueError:
                pass
        if Context.root_block is not None:
            try:
                del Context.root_block.blocks[self._id]
            except KeyError:
                pass
        return self

    def get_block_name(self) -> str:
        """
        Gets block's class name.

        If it is template component it gets the parent's class name.

        @return: class name
        """
        return (
            self.__class__.__base__.__name__.lower()
            if hasattr(self, "is_template")
            else self.__class__.__name__.lower()
        )

    def set_event_trigger(
        self,
        event_name: str,
        fn: Optional[Callable],
        inputs: Optional[Component | List[Component]],
        outputs: Optional[Component | List[Component]],
        preprocess: bool = True,
        postprocess: bool = True,
        scroll_to_output: bool = False,
        show_progress: bool = True,
        api_name: Optional[AnyStr] = None,
        js: Optional[str] = False,
        no_target: bool = False,
        status_tracker: Optional[StatusTracker] = None,
        queue: Optional[bool] = None,
    ) -> None:
        """
        Adds an event to the component's dependencies.
        Parameters:
            event_name: event name
            fn: Callable function
            inputs: input list
            outputs: output list
            preprocess: whether to run the preprocess methods of components
            postprocess: whether to run the postprocess methods of components
            scroll_to_output: whether to scroll to output of dependency on trigger
            show_progress: whether to show progress animation while running.
            api_name: Defining this parameter exposes the endpoint in the api docs
            js: Optional frontend js method to run before running 'fn'. Input arguments for js method are values of 'inputs' and 'outputs', return should be a list of values for output components
            no_target: if True, sets "targets" to [], used for Blocks "load" event
            status_tracker: StatusTracker to visualize function progress
        Returns: None
        """
        # Support for singular parameter
        if inputs is None:
            inputs = []
        if outputs is None:
            outputs = []
        if not isinstance(inputs, list):
            inputs = [inputs]
        if not isinstance(outputs, list):
            outputs = [outputs]
        Context.root_block.fns.append(BlockFunction(fn, preprocess, postprocess))
        dependency = {
            "targets": [self._id] if not no_target else [],
            "trigger": event_name,
            "inputs": [block._id for block in inputs],
            "outputs": [block._id for block in outputs],
            "backend_fn": fn is not None,
            "js": js,
            "status_tracker": status_tracker._id
            if status_tracker is not None
            else None,
            "queue": queue,
            "api_name": api_name,
            "scroll_to_output": scroll_to_output,
            "show_progress": show_progress,
        }
        if api_name is not None:
            dependency["documentation"] = [
                [
                    document_component_api(component.__class__, "input")
                    for component in inputs
                ],
                [
                    document_component_api(component.__class__, "output")
                    for component in outputs
                ],
            ]
        Context.root_block.dependencies.append(dependency)

    def get_config(self):
        return {
            "visible": self.visible,
            "elem_id": self.elem_id,
            "style": self._style,
        }


class BlockContext(Block):
    def __init__(
        self,
        visible: bool = True,
        render: bool = True,
        **kwargs,
    ):
        """
        Parameters:
            visible: If False, this will be hidden but included in the Blocks config file (its visibility can later be updated).
            render: If False, this will not be included in the Blocks config file at all.
        """
        self.children = []
        super().__init__(visible=visible, render=render, **kwargs)

    def __enter__(self):
        self.parent = Context.block
        Context.block = self
        return self

    def __exit__(self, *args):
        Context.block = self.parent

    def postprocess(self, y):
        return y


class BlockFunction:
    def __init__(self, fn: Optional[Callable], preprocess: bool, postprocess: bool):
        self.fn = fn
        self.preprocess = preprocess
        self.postprocess = postprocess
        self.total_runtime = 0
        self.total_runs = 0


class class_or_instancemethod(classmethod):
    def __get__(self, instance, type_):
        descr_get = super().__get__ if instance is None else self.__func__.__get__
        return descr_get(instance, type_)


@document()
def update(**kwargs) -> dict:
    """
    Updates component properties.
    This is a shorthand for using the update method on a component.
    For example, rather than using gr.Number.update(...) you can just use gr.update(...).
    Note that your editor's autocompletion will suggest proper parameters
    if you use the update method on the component.

    Demos: blocks_essay, blocks_update, blocks_essay_update

    Parameters:
        kwargs: Key-word arguments used to update the component's properties.
    Example:
        # Blocks Example
        import gradio as gr
        with gr.Blocks() as demo:
            radio = gr.Radio([1, 2, 4], label="Set the value of the number")
            number = gr.Number(value=2, interactive=True)
            radio.change(fn=lambda value: gr.update(value=value), inputs=radio, outputs=number)
        demo.launch()
        # Interface example
        import gradio as gr
        def change_textbox(choice):
          if choice == "short":
              return gr.Textbox.update(lines=2, visible=True)
          elif choice == "long":
              return gr.Textbox.update(lines=8, visible=True)
          else:
              return gr.Textbox.update(visible=False)
        gr.Interface(
          change_textbox,
          gr.Radio(
              ["short", "long", "none"], label="What kind of essay would you like to write?"
          ),
          gr.Textbox(lines=2),
          live=True,
        ).launch()
    """
    kwargs["__type__"] = "generic_update"
    return kwargs


def is_update(val):
    return type(val) is dict and "update" in val.get("__type__", "")


def skip() -> dict:
    return update()


@document("load")
class Blocks(BlockContext):
    """
    Blocks is Gradio's low-level API that allows you to create more custom web
    applications and demos than Interfaces (yet still entirely in Python).


    Compared to the Interface class, Blocks offers more flexibility and control over:
    (1) the layout of components (2) the events that
    trigger the execution of functions (3) data flows (e.g. inputs can trigger outputs,
    which can trigger the next level of outputs). Blocks also offers ways to group
    together related demos such as with tabs.


    The basic usage of Blocks is as follows: create a Blocks object, then use it as a
    context (with the "with" statement), and then define layouts, components, or events
    within the Blocks context. Finally, call the launch() method to launch the demo.

    Example:
        import gradio as gr
        def update(name):
            return f"Welcome to Gradio, {name}!"

        with gr.Blocks() as demo:
            gr.Markdown("Start typing below and then click **Run** to see the output.")
            with gr.Row():
                inp = gr.Textbox(placeholder="What is your name?")
                out = gr.Textbox()
            btn = gr.Button("Run")
            btn.click(fn=update, inputs=inp, outputs=out)

        demo.launch()
    Demos: blocks_hello, blocks_flipper, blocks_speech_text_sentiment, generate_english_german
    Guides: blocks_and_event_listeners, controlling_layout, state_in_blocks, custom_CSS_and_JS, custom_interpretations_with_blocks, using_blocks_like_functions
    """

    def __init__(
        self,
        theme: str = "default",
        analytics_enabled: Optional[bool] = None,
        mode: str = "blocks",
        title: str = "Gradio",
        css: Optional[str] = None,
        **kwargs,
    ):
        """
        Parameters:
            theme: which theme to use - right now, only "default" is supported.
            analytics_enabled: whether to allow basic telemetry. If None, will use GRADIO_ANALYTICS_ENABLED environment variable or default to True.
            mode: a human-friendly name for the kind of Blocks interface being created.
            title: The tab title to display when this is opened in a browser window.
            css: custom css or path to custom css file to apply to entire Blocks
        """
        # Cleanup shared parameters with Interface #TODO: is this part still necessary after Interface with Blocks?
        self.limiter = None
        self.save_to = None
        self.api_mode = False
        self.theme = theme
        self.requires_permissions = False  # TODO: needs to be implemented
        self.encrypt = False
        self.share = False
        self.enable_queue = False
        if css is not None and os.path.exists(css):
            with open(css) as css_file:
                self.css = css_file.read()
        else:
            self.css = css

        # For analytics_enabled and allow_flagging: (1) first check for
        # parameter, (2) check for env variable, (3) default to True/"manual"
        self.analytics_enabled = (
            analytics_enabled
            if analytics_enabled is not None
            else os.getenv("GRADIO_ANALYTICS_ENABLED", "True") == "True"
        )

        super().__init__(render=False, **kwargs)
        self.blocks: Dict[int, Block] = {}
        self.fns: List[BlockFunction] = []
        self.dependencies = []
        self.mode = mode

        self.is_running = False
        self.local_url = None
        self.share_url = None
        self.width = None
        self.height = None

        self.ip_address = utils.get_local_ip_address()
        self.is_space = True if os.getenv("SYSTEM") == "spaces" else False
        self.favicon_path = None
        self.auth = None
        self.dev_mode = True
        self.app_id = random.getrandbits(64)
        self.title = title

    @property
    def share(self):
        return self._share

    @share.setter
    def share(self, value: Optional[bool]):
        # If share is not provided, it is set to True when running in Google Colab, or False otherwise
        if value is None:
            self._share = True if utils.colab_check() else False
        else:
            self._share = value

    @classmethod
    def from_config(cls, config: dict, fns: List[Callable]) -> Blocks:
        """Factory method that creates a Blocks from a config and list of functions."""
        config = copy.deepcopy(config)
        components_config = config["components"]
        original_mapping: Dict[int, Block] = {}

        def get_block_instance(id: int) -> Block:
            for block_config in components_config:
                if block_config["id"] == id:
                    break
            else:
                raise ValueError("Cannot find block with id {}".format(id))
            cls = component_or_layout_class(block_config["type"])
            block_config["props"].pop("type", None)
            block_config["props"].pop("name", None)
            style = block_config["props"].pop("style", None)
            block = cls(**block_config["props"])
            if style:
                block.style(**style)
            return block

        def iterate_over_children(children_list):
            for child_config in children_list:
                id = child_config["id"]
                block = get_block_instance(id)
                original_mapping[id] = block

                children = child_config.get("children")
                if children is not None:
                    with block:
                        iterate_over_children(children)

        with Blocks(theme=config["theme"], css=config["theme"]) as blocks:
            iterate_over_children(config["layout"]["children"])

            # add the event triggers
            for dependency, fn in zip(config["dependencies"], fns):
                targets = dependency.pop("targets")
                trigger = dependency.pop("trigger")
                dependency.pop("backend_fn")
                dependency.pop("documentation", None)
                dependency["inputs"] = [
                    original_mapping[i] for i in dependency["inputs"]
                ]
                dependency["outputs"] = [
                    original_mapping[o] for o in dependency["outputs"]
                ]
                if dependency.get("status_tracker", None) is not None:
                    dependency["status_tracker"] = original_mapping[
                        dependency["status_tracker"]
                    ]
                dependency["_js"] = dependency.pop("js", None)
                dependency["_preprocess"] = False
                dependency["_postprocess"] = False

                for target in targets:
                    event_method = getattr(original_mapping[target], trigger)
                    event_method(fn=fn, **dependency)

            # Allows some use of Interface-specific methods with loaded Spaces
            blocks.predict = [fns[0]]
            dependency = blocks.dependencies[0]
            blocks.input_components = [blocks.blocks[i] for i in dependency["inputs"]]
            blocks.output_components = [blocks.blocks[o] for o in dependency["outputs"]]

        blocks.api_mode = True
        return blocks

    def __call__(self, *params, fn_index=0):
        """
        Allows Blocks objects to be called as functions
        Parameters:
        *params: the parameters to pass to the function
        fn_index: the index of the function to call (defaults to 0, which for Interfaces, is the default prediction function)
        """
        dependency = self.dependencies[fn_index]
        block_fn = self.fns[fn_index]

        if self.api_mode:
            serialized_params = []
            for i, input_id in enumerate(dependency["inputs"]):
                block = self.blocks[input_id]
                if getattr(block, "stateful", False):
                    raise ValueError(
                        "Cannot call Blocks object as a function if any of"
                        " the inputs are stateful."
                    )
                else:
                    serialized_input = block.serialize(params[i], True)
                    serialized_params.append(serialized_input)
        else:
            serialized_params = params

        processed_input = self.preprocess_data(fn_index, serialized_params, None)

        if inspect.iscoroutinefunction(block_fn.fn):
            predictions = utils.synchronize_async(block_fn.fn, *processed_input)
        else:
            predictions = block_fn.fn(*processed_input)

        output = self.postprocess_data(fn_index, predictions, None)

        if self.api_mode:
            output_copy = copy.deepcopy(output)
            deserialized_output = []
            for o, output_id in enumerate(dependency["outputs"]):
                block = self.blocks[output_id]
                if getattr(block, "stateful", False):
                    raise ValueError(
                        "Cannot call Blocks object as a function if any of"
                        " the outputs are stateful."
                    )
                else:
                    deserialized = block.deserialize(output_copy[o])
                    deserialized_output.append(deserialized)
        else:
            deserialized_output = output

        if len(deserialized_output) == 1:
            return deserialized_output[0]
        return deserialized_output

    def __str__(self):
        return self.__repr__()

    def __repr__(self):
        num_backend_fns = len([d for d in self.dependencies if d["backend_fn"]])
        repr = f"Gradio Blocks instance: {num_backend_fns} backend functions"
        repr += "\n" + "-" * len(repr)
        for d, dependency in enumerate(self.dependencies):
            if dependency["backend_fn"]:
                repr += f"\nfn_index={d}"
                repr += "\n inputs:"
                for input_id in dependency["inputs"]:
                    block = self.blocks[input_id]
                    repr += "\n |-{}".format(str(block))
                repr += "\n outputs:"
                for output_id in dependency["outputs"]:
                    block = self.blocks[output_id]
                    repr += "\n |-{}".format(str(block))
        return repr

    def render(self):
        if Context.root_block is not None:
            Context.root_block.blocks.update(self.blocks)
            Context.root_block.fns.extend(self.fns)
            Context.root_block.dependencies.extend(self.dependencies)
        if Context.block is not None:
            Context.block.children.extend(self.children)

    def preprocess_data(self, fn_index, raw_input, state):
        block_fn = self.fns[fn_index]
        dependency = self.dependencies[fn_index]

        if block_fn.preprocess:
            processed_input = []
            for i, input_id in enumerate(dependency["inputs"]):
                block = self.blocks[input_id]
                if getattr(block, "stateful", False):
                    processed_input.append(state.get(input_id))
                else:
                    processed_input.append(block.preprocess(raw_input[i]))
        else:
            processed_input = raw_input
        return processed_input

    async def call_function(self, fn_index, processed_input):
        """Calls and times function with given index and preprocessed input."""
        block_fn = self.fns[fn_index]

        start = time.time()
        if inspect.iscoroutinefunction(block_fn.fn):
            prediction = await block_fn.fn(*processed_input)
        else:
            prediction = await anyio.to_thread.run_sync(
                block_fn.fn, *processed_input, limiter=self.limiter
            )
        duration = time.time() - start
        return prediction, duration

    def postprocess_data(self, fn_index, predictions, state):
        block_fn = self.fns[fn_index]
        dependency = self.dependencies[fn_index]

        if type(predictions) is dict and len(predictions) > 0:
            keys_are_blocks = [isinstance(key, Block) for key in predictions.keys()]
            if all(keys_are_blocks):
                reordered_predictions = [skip() for _ in dependency["outputs"]]
                for component, value in predictions.items():
                    if component._id not in dependency["outputs"]:
                        return ValueError(
                            f"Returned component {component} not specified as output of function."
                        )
                    output_index = dependency["outputs"].index(component._id)
                    reordered_predictions[output_index] = value
                predictions = reordered_predictions
            elif any(keys_are_blocks):
                raise ValueError(
                    "Returned dictionary included some keys as Components. Either all keys must be Components to assign Component values, or return a List of values to assign output values in order."
                )
        if len(dependency["outputs"]) == 1:
            predictions = (predictions,)

        if block_fn.postprocess:
            output = []
            for i, output_id in enumerate(dependency["outputs"]):
                block = self.blocks[output_id]
                if getattr(block, "stateful", False):
                    if not is_update(predictions[i]):
                        state[output_id] = predictions[i]
                    output.append(None)
                else:
                    prediction_value = predictions[i]
                    if is_update(prediction_value):
                        if prediction_value["__type__"] == "generic_update":
                            del prediction_value["__type__"]
                            prediction_value = block.__class__.update(
                                **prediction_value
                            )
                        prediction_value = delete_none(prediction_value)
                        if "value" in prediction_value:
                            prediction_value["value"] = (
                                block.postprocess(prediction_value["value"])
                                if prediction_value["value"] is not None
                                else None
                            )
                        output_value = prediction_value
                    else:
                        output_value = (
                            block.postprocess(prediction_value)
                            if prediction_value is not None
                            else None
                        )
                    output.append(output_value)

        else:
            output = predictions
        return output

    async def process_api(
        self,
        fn_index: int,
        raw_input: List[Any],
        username: str = None,
        state: Optional[Dict[int, any]] = None,
    ) -> Dict[str, Any]:
        """
        Processes API calls from the frontend. First preprocesses the data,
        then runs the relevant function, then postprocesses the output.
        Parameters:
            data: data recieved from the frontend
            username: name of user if authentication is set up
            state: data stored from stateful components for session
        Returns: None
        """
        block_fn = self.fns[fn_index]

        processed_input = self.preprocess_data(fn_index, raw_input, state)

        predictions, duration = await self.call_function(fn_index, processed_input)
        block_fn.total_runtime += duration
        block_fn.total_runs += 1

        output = self.postprocess_data(fn_index, predictions, state)

        return {
            "data": output,
            "duration": duration,
            "average_duration": block_fn.total_runtime / block_fn.total_runs,
        }

    async def create_limiter(self, max_threads: Optional[int]):
        self.limiter = (
            None if max_threads is None else CapacityLimiter(total_tokens=max_threads)
        )

    def get_config(self):
        return {"type": "column"}

    def get_config_file(self):
        config = {
            "version": routes.VERSION,
            "mode": self.mode,
            "dev_mode": self.dev_mode,
            "components": [],
            "theme": self.theme,
            "css": self.css,
            "title": self.title or "Gradio",
            "enable_queue": getattr(
                self, "enable_queue", False
            ),  # attribute set at launch
        }
        for _id, block in self.blocks.items():
            config["components"].append(
                {
                    "id": _id,
                    "type": (block.get_block_name()),
                    "props": utils.delete_none(block.get_config())
                    if hasattr(block, "get_config")
                    else {},
                }
            )

        def getLayout(block):
            if not isinstance(block, BlockContext):
                return {"id": block._id}
            children = []
            for child in block.children:
                children.append(getLayout(child))
            return {"id": block._id, "children": children}

        config["layout"] = getLayout(self)
        config["dependencies"] = self.dependencies
        return config

    def __enter__(self):
        if Context.block is None:
            Context.root_block = self
        self.parent = Context.block
        Context.block = self
        return self

    def __exit__(self, *args):
        Context.block = self.parent
        # Configure the load events before root_block is reset
        self.attach_load_events()
        if self.parent is None:
            Context.root_block = None
        else:
            self.parent.children.extend(self.children)
        self.config = self.get_config_file()
        self.app = routes.App.create_app(self)

    @class_or_instancemethod
    def load(
        self_or_cls,
        fn: Optional[Callable] = None,
        inputs: Optional[List[Component]] = None,
        outputs: Optional[List[Component]] = None,
        *,
        name: Optional[str] = None,
        src: Optional[str] = None,
        api_key: Optional[str] = None,
        alias: Optional[str] = None,
        **kwargs,
    ) -> Blocks | None:
        """
        For reverse compatibility reasons, this is both a class method and an instance
        method, the two of which, confusingly, do two completely different things.


        Class method: loads a demo from a Hugging Face Spaces repo and creates it locally and returns a block instance.


        Instance method: adds an event for when the demo loads in the browser and returns None.
        Parameters:
            name: Class Method - the name of the model (e.g. "gpt2"), can include the `src` as prefix (e.g. "models/gpt2")
            src: Class Method - the source of the model: `models` or `spaces` (or empty if source is provided as a prefix in `name`)
            api_key: Class Method - optional api key for use with Hugging Face Hub
            alias: Class Method - optional string used as the name of the loaded model instead of the default name
            fn: Instance Method - Callable function
            inputs: Instance Method - input list
            outputs: Instance Method - output list
        """
        if isinstance(self_or_cls, type):
            if name is None:
                raise ValueError(
                    "Blocks.load() requires passing `name` as a keyword argument"
                )
            if fn is not None:
                kwargs["fn"] = fn
            if inputs is not None:
                kwargs["inputs"] = inputs
            if outputs is not None:
                kwargs["outputs"] = outputs
            return external.load_blocks_from_repo(name, src, api_key, alias, **kwargs)
        else:
            self_or_cls.set_event_trigger(
                event_name="load", fn=fn, inputs=inputs, outputs=outputs, no_target=True
            )

    def clear(self):
        """Resets the layout of the Blocks object."""
        self.blocks = {}
        self.fns = []
        self.dependencies = []
        self.children = []
        return self

    def configure_queue(
        self,
        live_queue_updates: bool = True,
        concurrency_count: int = 1,
        data_gathering_start: int = 30,
        update_intervals: int = 5,
        duration_history_size: int = 100,
    ):
        """
        Parameters:
            live_queue_updates: If true, Queue will send estimations to clients whenever a job is finished. Otherwise will send estimations periodically, might be preferred when events have very short process-times.
            concurrency_count: Number of max number concurrent jobs inside the Queue.
            data_gathering_start: If Rank<Parameter, Queue asks for data from the client. You may make it smaller if users can send very big sized data (video or such) to not overflow the memory.
            update_intervals: Queue will send estimations to the clients in intervals=update_intervals when live_queue_updates==false
            duration_history_size: Queue duration estimation calculation window size.
        """
        event_queue.Queue.configure_queue(
            live_queue_updates,
            concurrency_count,
            data_gathering_start,
            update_intervals,
            duration_history_size,
        )

    def launch(
        self,
        inline: bool = None,
        inbrowser: bool = False,
        share: Optional[bool] = None,
        debug: bool = False,
        enable_queue: bool = None,
        max_threads: Optional[int] = None,
        auth: Optional[Callable | Tuple[str, str] | List[Tuple[str, str]]] = None,
        auth_message: Optional[str] = None,
        prevent_thread_lock: bool = False,
        show_error: bool = True,
        server_name: Optional[str] = None,
        server_port: Optional[int] = None,
        show_tips: bool = False,
        height: int = 500,
        width: int = 900,
        encrypt: bool = False,
        favicon_path: Optional[str] = None,
        ssl_keyfile: Optional[str] = None,
        ssl_certfile: Optional[str] = None,
        ssl_keyfile_password: Optional[str] = None,
        quiet: bool = False,
        _frontend: bool = True,
    ) -> Tuple[FastAPI, str, str]:
        """
        Launches a simple web server that serves the demo. Can also be used to create a
        public link used by anyone to access the demo from their browser by setting share=True.

        Parameters:
            inline: whether to display in the interface inline in an iframe. Defaults to True in python notebooks; False otherwise.
            inbrowser: whether to automatically launch the interface in a new tab on the default browser.
            share: whether to create a publicly shareable link for the interface. Creates an SSH tunnel to make your UI accessible from anywhere. If not provided, it is set to False by default every time, except when running in Google Colab. When localhost is not accessible (e.g. Google Colab), setting share=False is not supported.
            debug: if True, blocks the main thread from running. If running in Google Colab, this is needed to print the errors in the cell output.
            auth: If provided, username and password (or list of username-password tuples) required to access interface. Can also provide function that takes username and password and returns True if valid login.
            auth_message: If provided, HTML message provided on login page.
            prevent_thread_lock: If True, the interface will block the main thread while the server is running.
            show_error: If True, any errors in the interface will be printed in the browser console log
            server_port: will start gradio app on this port (if available). Can be set by environment variable GRADIO_SERVER_PORT. If None, will search for an available port starting at 7860.
            server_name: to make app accessible on local network, set this to "0.0.0.0". Can be set by environment variable GRADIO_SERVER_NAME. If None, will use "127.0.0.1".
            show_tips: if True, will occasionally show tips about new Gradio features
            enable_queue: if True, inference requests will be served through a queue instead of with parallel threads. Required for longer inference times (> 1min) to prevent timeout. The default option in HuggingFace Spaces is True. The default option elsewhere is False.
            max_threads: allow up to `max_threads` to be processed in parallel. The default is inherited from the starlette library (currently 40).
            width: The width in pixels of the iframe element containing the interface (used if inline=True)
            height: The height in pixels of the iframe element containing the interface (used if inline=True)
            encrypt: If True, flagged data will be encrypted by key provided by creator at launch
            favicon_path: If a path to a file (.png, .gif, or .ico) is provided, it will be used as the favicon for the web page.
            ssl_keyfile: If a path to a file is provided, will use this as the private key file to create a local server running on https.
            ssl_certfile: If a path to a file is provided, will use this as the signed certificate for https. Needs to be provided if ssl_keyfile is provided.
            ssl_keyfile_password: If a password is provided, will use this with the ssl certificate for https.
            quiet: If True, suppresses most print statements.
        Returns:
            app: FastAPI app object that is running the demo
            local_url: Locally accessible link to the demo
            share_url: Publicly accessible link to the demo (if share=True, otherwise None)
        Example:
            import gradio as gr
            def reverse(text):
                return text[::-1]
            demo = gr.Interface(reverse, "text", "text")
            demo.launch(share=True, auth=("username", "password"))
        """
        self.dev_mode = False
        if (
            auth
            and not callable(auth)
            and not isinstance(auth[0], tuple)
            and not isinstance(auth[0], list)
        ):
            auth = [auth]
        self.auth = auth
        self.auth_message = auth_message
        self.show_tips = show_tips
        self.show_error = show_error
        self.height = height
        self.width = width
        self.favicon_path = favicon_path
        if self.is_space and enable_queue is None:
            self.enable_queue = True
        else:
            self.enable_queue = enable_queue or False
        utils.run_coro_in_background(self.create_limiter, max_threads)
        self.config = self.get_config_file()
        self.share = share
        self.encrypt = encrypt
        if self.encrypt:
            self.encryption_key = encryptor.get_key(
                getpass.getpass("Enter key for encryption: ")
            )

        if self.is_running:
            self.server_app.launchable = self
            if not (quiet):
                print(
                    "Rerunning server... use `close()` to stop if you need to change `launch()` parameters.\n----"
                )
        else:
            server_port, path_to_local_server, app, server = networking.start_server(
                self,
                server_name,
                server_port,
                ssl_keyfile,
                ssl_certfile,
                ssl_keyfile_password,
            )
            self.local_url = path_to_local_server
            self.server_port = server_port
            self.server_app = app
            self.server = server
            self.is_running = True

            if app.blocks.enable_queue:
                if app.blocks.auth is not None or app.blocks.encrypt:
                    raise ValueError(
                        "Cannot queue with encryption or authentication enabled."
                    )
                event_queue.Queue.set_url(self.local_url)
                # Cannot run async functions in background other than app's scope.
                # Workaround by triggering the app endpoint
                requests.get(f"{self.local_url}queue/start")
        utils.launch_counter()

        # If running in a colab or not able to access localhost,
        # a shareable link must be created.
        is_colab = utils.colab_check()
        if is_colab or (_frontend and not networking.url_ok(self.local_url)):
            if not self.share:
                raise ValueError(
                    "When running in Google Colab or when localhost is not accessible, a shareable link must be created. Please set share=True."
                )
            if is_colab and not quiet:
                if debug:
                    print(strings.en["COLAB_DEBUG_TRUE"])
                else:
                    print(strings.en["COLAB_DEBUG_FALSE"])
        else:
            print(strings.en["RUNNING_LOCALLY"].format(self.local_url))
        if is_colab and self.requires_permissions:
            print(strings.en["MEDIA_PERMISSIONS_IN_COLAB"])

        if self.share:
            if self.is_space:
                raise RuntimeError("Share is not supported when you are in Spaces")
            try:
                if self.share_url is None:
                    share_url = networking.setup_tunnel(self.server_port, None)
                    self.share_url = share_url
                print(strings.en["SHARE_LINK_DISPLAY"].format(self.share_url))
                if not (quiet):
                    print(strings.en["SHARE_LINK_MESSAGE"])
            except RuntimeError:
                if self.analytics_enabled:
                    utils.error_analytics(self.ip_address, "Not able to set up tunnel")
                self.share_url = None
                self.share = False
                print(strings.en["COULD_NOT_GET_SHARE_LINK"])
        else:
            if not (quiet):
                print(strings.en["PUBLIC_SHARE_TRUE"])
            self.share_url = None

        if inbrowser:
            link = self.share_url if self.share else self.local_url
            webbrowser.open(link)

        # Check if running in a Python notebook in which case, display inline
        if inline is None:
            inline = utils.ipython_check() and (auth is None)
        if inline:
            if auth is not None:
                print(
                    "Warning: authentication is not supported inline. Please"
                    "click the link to access the interface in a new tab."
                )
            try:
                from IPython.display import HTML, display  # type: ignore

                if self.share:
                    while not networking.url_ok(self.share_url):
                        time.sleep(1)
                    display(
                        HTML(
                            f'<div><iframe src="{self.share_url}" width="{self.width}" height="{self.height}" allow="autoplay; camera; microphone;" frameborder="0" allowfullscreen></iframe></div>'
                        )
                    )
                else:
                    display(
                        HTML(
                            f'<div><iframe src="{self.local_url}" width="{self.width}" height="{self.height}" allow="autoplay; camera; microphone;" frameborder="0" allowfullscreen></iframe></div>'
                        )
                    )
            except ImportError:
                pass

        data = {
            "launch_method": "browser" if inbrowser else "inline",
            "is_google_colab": is_colab,
            "is_sharing_on": self.share,
            "share_url": self.share_url,
            "ip_address": self.ip_address,
            "enable_queue": self.enable_queue,
            "show_tips": self.show_tips,
            "server_name": server_name,
            "server_port": server_port,
            "is_spaces": self.is_space,
            "mode": self.mode,
        }
        if hasattr(self, "analytics_enabled") and self.analytics_enabled:
            utils.launch_analytics(data)

        utils.show_tip(self)

        # Block main thread if debug==True
        if debug or int(os.getenv("GRADIO_DEBUG", 0)) == 1:
            self.block_thread()
        # Block main thread if running in a script to stop script from exiting
        is_in_interactive_mode = bool(getattr(sys, "ps1", sys.flags.interactive))

        if not prevent_thread_lock and not is_in_interactive_mode:
            self.block_thread()

        return self.server_app, self.local_url, self.share_url

    def integrate(
        self,
        comet_ml: comet_ml.Experiment = None,
        wandb: ModuleType("wandb") = None,
        mlflow: ModuleType("mlflow") = None,
    ) -> None:
        """
        A catch-all method for integrating with other libraries. This method should be run after launch()
        Parameters:
            comet_ml: If a comet_ml Experiment object is provided, will integrate with the experiment and appear on Comet dashboard
            wandb: If the wandb module is provided, will integrate with it and appear on WandB dashboard
            mlflow: If the mlflow module  is provided, will integrate with the experiment and appear on ML Flow dashboard
        """
        analytics_integration = ""
        if comet_ml is not None:
            analytics_integration = "CometML"
            comet_ml.log_other("Created from", "Gradio")
            if self.share_url is not None:
                comet_ml.log_text("gradio: " + self.share_url)
                comet_ml.end()
            else:
                comet_ml.log_text("gradio: " + self.local_url)
                comet_ml.end()
        if wandb is not None:
            analytics_integration = "WandB"
            if self.share_url is not None:
                wandb.log(
                    {
                        "Gradio panel": wandb.Html(
                            '<iframe src="'
                            + self.share_url
                            + '" width="'
                            + str(self.width)
                            + '" height="'
                            + str(self.height)
                            + '" frameBorder="0"></iframe>'
                        )
                    }
                )
            else:
                print(
                    "The WandB integration requires you to "
                    "`launch(share=True)` first."
                )
        if mlflow is not None:
            analytics_integration = "MLFlow"
            if self.share_url is not None:
                mlflow.log_param("Gradio Interface Share Link", self.share_url)
            else:
                mlflow.log_param("Gradio Interface Local Link", self.local_url)
        if self.analytics_enabled and analytics_integration:
            data = {"integration": analytics_integration}
            utils.integration_analytics(data)

    def close(self, verbose: bool = True) -> None:
        """
        Closes the Interface that was launched and frees the port.
        """
        try:
            if self.enable_queue:
                event_queue.Queue.close()
            self.server.close()
            self.is_running = False
            if verbose:
                print("Closing server running on port: {}".format(self.server_port))
        except (AttributeError, OSError):  # can't close if not running
            pass

    def block_thread(
        self,
    ) -> None:
        """Block main thread until interrupted by user."""
        try:
            while True:
                time.sleep(0.1)
        except (KeyboardInterrupt, OSError):
            print("Keyboard interruption in main thread... closing server.")
<<<<<<< HEAD
            self.server.close()
=======
            self.server.close()
            if self.enable_queue:
                queueing.close()

    def attach_load_events(self):
        """Add a load event for every component whose initial value should be randomized."""

        for component in Context.root_block.blocks.values():
            if (
                isinstance(component, components.IOComponent)
                and component.attach_load_event
            ):
                # Use set_event_trigger to avoid ambiguity between load class/instance method
                self.set_event_trigger(
                    "load",
                    component.load_fn,
                    None,
                    component,
                    no_target=True,
                    queue=False,
                )
>>>>>>> 1ba956af
<|MERGE_RESOLUTION|>--- conflicted
+++ resolved
@@ -15,11 +15,9 @@
 import requests
 from anyio import CapacityLimiter
 
-<<<<<<< HEAD
-from gradio import encryptor, event_queue, external, networking, routes, strings, utils
-=======
 from gradio import (
     components,
+    event_queue,
     encryptor,
     external,
     networking,
@@ -28,7 +26,6 @@
     strings,
     utils,
 )
->>>>>>> 1ba956af
 from gradio.context import Context
 from gradio.deprecation import check_deprecated_parameters
 from gradio.documentation import (
@@ -1095,9 +1092,6 @@
                 time.sleep(0.1)
         except (KeyboardInterrupt, OSError):
             print("Keyboard interruption in main thread... closing server.")
-<<<<<<< HEAD
-            self.server.close()
-=======
             self.server.close()
             if self.enable_queue:
                 queueing.close()
@@ -1118,5 +1112,4 @@
                     component,
                     no_target=True,
                     queue=False,
-                )
->>>>>>> 1ba956af
+                )