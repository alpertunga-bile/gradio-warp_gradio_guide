<script lang="ts">
	import { get_styles } from "../../utils";
	import type { Styles } from "@gradio/utils";

	import { getContext } from "svelte";

	export let style: Styles = {};
	export let elem_id: string = "";
	export let variant: "solid" | "dashed" | "none" = "solid";
	export let color: "grey" | "green" = "grey";
	export let padding: boolean = true;
	export let type: "normal" | "fieldset" = "normal";
	export let test_id: string | undefined = undefined;
	export let disable: boolean = false;
	export let explicit_call: boolean = false;
	export let visible = true;

	const color_style = {
		grey: "var(--color-border-primary)",
		green: "var(--color-functional-success)"
	};

	let tag = type === "fieldset" ? "fieldset" : "div";

	const parent = getContext<string | null>("BLOCK_KEY");

	$: _parent = parent === "column" || parent == "row" ? parent : "column";

	$: ({ styles } = explicit_call
		? get_styles(style, [])
		: disable
		? get_styles({ container: false }, ["container"])
		: { styles: "" });
	$: size_style =
		"" +
		(typeof style.height === "number" ? `height: ${style.height}px; ` : "") +
		(typeof style.width === "number" ? `width: ${style.width}px;` : "");
</script>

<svelte:element
	this={tag}
	data-testid={test_id}
	id={elem_id}
	class:hidden={visible === false}
	class="block"
	class:padded={padding}
	style="{styles} {size_style || null}"
	style:border-style={variant}
	style:border-color={color_style[color]}
>
	<slot />
</svelte:element>

<style>
	.block {
		position: relative;
		margin: 0;
		box-shadow: var(--shadow-drop);
		border-width: 1px;
<<<<<<< HEAD
		border-radius: var(--block-border-radius);
		background: var(--block-background);
		width: 100%;
		overflow: hidden;
=======
		border-radius: var(--radius-lg);
		background: var(--color-background-tertiary);
		width: 100%;
>>>>>>> 1518f93c
		color: var(--color-text-body);
		font-size: var(--scale-00);
		line-height: var(--line-sm);
	}

	.padded {
		padding: var(--size-2-5) var(--size-3);
	}

	.hidden {
		display: none;
	}
</style><|MERGE_RESOLUTION|>--- conflicted
+++ resolved
@@ -57,16 +57,9 @@
 		margin: 0;
 		box-shadow: var(--shadow-drop);
 		border-width: 1px;
-<<<<<<< HEAD
-		border-radius: var(--block-border-radius);
-		background: var(--block-background);
-		width: 100%;
-		overflow: hidden;
-=======
 		border-radius: var(--radius-lg);
 		background: var(--color-background-tertiary);
 		width: 100%;
->>>>>>> 1518f93c
 		color: var(--color-text-body);
 		font-size: var(--scale-00);
 		line-height: var(--line-sm);
