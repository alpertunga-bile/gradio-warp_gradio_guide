--- conflicted
+++ resolved
@@ -1,11 +1,7 @@
 <script lang="ts">
-<<<<<<< HEAD
-	export let value: string;
-=======
 	import type { Value } from "../../Audio/types";
 
 	export let value: Value;
->>>>>>> 1518f93c
 	export let type: "gallery" | "table";
 	export let selected: boolean = false;
 </script>
@@ -16,9 +12,6 @@
 	class:selected
 >
 	{value}
-<<<<<<< HEAD
-</div>
-=======
 </div>
 
 <style>
@@ -37,5 +30,4 @@
 	.selected.gallery {
 		background: var(--dataset-gallery-background-hover);
 	}
-</style>
->>>>>>> 1518f93c
+</style>