<script lang="ts">
	import {
		input_component_map,
		output_component_map
	} from "./components/directory";
	import { deepCopy } from "./components/utils/helpers";
	import ExampleSet from "./ExampleSet.svelte";
	import { _ } from "svelte-i18n";

	interface Component {
		name: string;
		[key: string]: unknown;
	}

	export let input_components: Array<Component>;
	export let output_components: Array<Component>;
	export let theme: string;
	export let fn: (...args: any) => Promise<unknown>;
	export let examples: Array<Array<unknown>>;
	export let examples_per_page: number;
	export let root: string;
	export let allow_flagging: string;
	export let flagging_options: Array<string> | undefined = undefined;
	export let allow_interpretation: boolean;
	export let avg_durations: undefined | Array<number> = undefined;
	export let live: boolean;
	export let queue: boolean;
	export let static_src: string;

	let examples_dir = root + "file/";
	let interpret_mode = false;
	let submission_count = 0;
	let state = "START";
	let last_duration: number | null = null;
	let has_changed = false;
	let queue_index: number | null = null;
	let initial_queue_index: number | null = null;
	let just_flagged: boolean = false;
	let cleared_since_last_submit = false;

	const default_inputs: Array<unknown> = input_components.map((component) =>
		"default" in component ? component.default : null
	);
	const default_outputs = new Array(output_components.length).fill(null);

	let input_values: Array<unknown> = deepCopy(default_inputs);
	let output_values = deepCopy(default_outputs);
	let interpretation_values: Array<unknown> = [];
	let timer: NodeJS.Timeout = null;
	let timer_start = 0;
	let timer_diff = 0;
	let avg_duration = Array.isArray(avg_durations) ? avg_durations[0] : null;
	let expected_duration: number | null = null;
	let example_id: number | null = null;

<<<<<<< HEAD
	const setValues = async (index: number, value: unknown) => {
=======
	const setValues = (index: number, value: unknown) => {
		example_id = null;
>>>>>>> 3bb81a85
		has_changed = true;
		input_values[index] = value;
		if (live && state !== "PENDING") {
			submit();
		}
	};

	const setExampleId = async (_id: number) => {
		example_id = _id;
		input_components.forEach(async (input_component, i) => {
			const process_example =
				input_component_map[input_component.name].process_example;
			if (process_example !== undefined) {
				input_values[i] = await process_example(
					examples[example_id][i],
					examples_dir
				);
			} else {
				input_values[i] = examples[example_id][i];
			}
		});
		example_id = _id;
	};

	const startTimer = () => {
		timer_start = Date.now();
		timer_diff = 0;
		timer = setInterval(() => {
			timer_diff = (Date.now() - timer_start) / 1000;
		}, 100);
	};

	const stopTimer = () => {
		clearInterval(timer);
	};

	const submit = async () => {
		if (state === "PENDING") {
			return;
		}
		for (let [i, input_component] of input_components.entries()) {
			if (
				input_values[i] === null &&
				input_component.name !== "state" &&
				input_component.optional !== true
			) {
				return;
			}
		}
		state = "PENDING";
		submission_count += 1;
		has_changed = false;
		let submission_count_at_click = submission_count;
		startTimer();
<<<<<<< HEAD
		let output: any;
		try {
			output = await fn(
				"predict",
				{ data: input_values, cleared: cleared_since_last_submit },
				queue,
				queueCallback
			);
		} catch (e) {
			if (
				state !== "PENDING" ||
				submission_count_at_click !== submission_count
			) {
				return;
			}
			stopTimer();
			console.error(e);
			state = "ERROR";
			output_values = deepCopy(default_outputs);
		}
		if (state !== "PENDING" || submission_count_at_click !== submission_count) {
			return;
		}
		stopTimer();
		output_values = output["data"];
		cleared_since_last_submit = false;
		for (let [i, value] of output_values.entries()) {
			if (output_components[i].name === "state") {
				for (let [j, input_component] of input_components.entries()) {
					if (input_component.name === "state") {
						input_values[j] = value;
=======
		fn(
			"predict",
			{ data: input_values, example_id: example_id },
			queue,
			queueCallback
		)
			.then((output) => {
				if (
					state !== "PENDING" ||
					submission_count_at_click !== submission_count
				) {
					return;
				}
				stopTimer();
				output_values = output["data"];
				for (let [i, value] of output_values.entries()) {
					if (output_components[i].name === "state") {
						for (let [j, input_component] of input_components.entries()) {
							if (input_component.name === "state") {
								input_values[j] = value;
							}
						}
					}
				}
				if ("durations" in output) {
					last_duration = output["durations"][0];
				}
				if ("avg_durations" in output) {
					avg_duration = output["avg_durations"][0];
					if (queue && initial_queue_index) {
						expected_duration = avg_duration * (initial_queue_index + 1);
					} else {
						expected_duration = avg_duration;
>>>>>>> 3bb81a85
					}
				}
			}
		}
		if ("durations" in output) {
			last_duration = output["durations"][0];
		}
		if ("avg_durations" in output) {
			avg_duration = output["avg_durations"][0];
			if (queue && initial_queue_index) {
				expected_duration = avg_duration * (initial_queue_index + 1);
			} else {
				expected_duration = avg_duration;
			}
		}
		state = "COMPLETE";
		if (live && has_changed) {
			await submit();
		}
	};
	const clear = () => {
		input_values = deepCopy(default_inputs);
		output_values = deepCopy(default_outputs);
		interpret_mode = false;
		state = "START";
		cleared_since_last_submit = true;
		stopTimer();
	};
	const flag = (flag_option: string | null) => {
		let flag_data: Record<string, any> = {
			input_data: input_values,
			output_data: output_values
		};
		if (flag_option !== null) {
			flag_data["flag_option"] = flag_option;
		}
		just_flagged = true;
		setTimeout(() => {
			just_flagged = false;
		}, 500);
		fn("flag", {
			data: flag_data
		});
	};
	const interpret = () => {
		if (interpret_mode) {
			interpret_mode = false;
		} else {
			fn(
				"interpret",
				{
					data: input_values
				},
				queue,
				queueCallback
			).then((output) => {
				interpret_mode = true;
				interpretation_values = output.interpretation_scores;
			});
		}
	};

	const queueCallback = (index: number, is_initial: boolean) => {
		if (is_initial) {
			initial_queue_index = index;
		}
		queue_index = index;
	};
</script>

<div class="gradio-interface" {theme}>
	<div class="panels flex flex-wrap justify-center gap-4 flex-col sm:flex-row">
		<div class="panel flex-1">
			<div
				class="component-set p-2 rounded flex flex-col flex-1 gap-2"
				style="min-height: 36px"
			>
				{#each input_components as input_component, i}
					{#if input_component.name !== "state"}
						<div class="component" key={i}>
							<div class="panel-header mb-1.5">
								{input_component.label}{#if input_component.optional}
									&nbsp;<em>(optional)</em>{/if}
							</div>
							<svelte:component
								this={input_component_map[input_component.name][
									interpret_mode ? "interpretation" : "component"
								]}
								{...input_component}
								{theme}
								{static_src}
								{live}
								value={input_values[i]}
								interpretation={interpret_mode
									? interpretation_values[i]
									: null}
								setValue={(value) => setValues(i, value)}
							/>
						</div>
					{/if}
				{/each}
			</div>
			<div class="panel-buttons flex gap-4 my-4">
				<button
					class="panel-button bg-gray-50 dark:bg-gray-700 flex-1 p-3 rounded transition font-semibold focus:outline-none"
					on:click={clear}
				>
					{$_("interface.clear")}
				</button>
				{#if !live}
					<button
						class="panel-button submit bg-gray-50 dark:bg-gray-700 flex-1 p-3 rounded transition font-semibold focus:outline-none"
						on:click={submit}
					>
						{$_("interface.submit")}
					</button>
				{/if}
			</div>
		</div>
		<div class="panel flex-1">
			<div
				class="component-set p-2 rounded flex flex-col flex-1 gap-2 relative"
				style="min-height: 36px"
				class:opacity-50={state === "PENDING" && !live}
			>
				{#if state !== "START"}
					<div class="state absolute right-2 flex items-center gap-0.5 text-xs">
						{#if state === "PENDING"}
							<div class="timer font-mono text-right" style="max">
								{timer_diff.toFixed(1)}s
								{#if expected_duration !== null}
									<span>
										(ETA: {expected_duration.toFixed(
											1
										)}s<!--
                    -->{#if queue_index}
											, {queue_index} ahead<!--
                    -->{/if})<!--
                  --></span
									>
								{/if}
							</div>
							<img
								src="{static_src}/static/img/logo.svg"
								alt="Pending"
								class="pending h-5 ml-1 inline-block"
							/>
						{:else if state === "ERROR"}
							<img
								src="{static_src}/static/img/logo_error.svg"
								alt="Error"
								class="error h-5 ml-2 inline-block"
							/>
						{:else if state === "COMPLETE" && last_duration !== null}
							<div class="duration font-mono">{last_duration.toFixed(1)}s</div>
						{/if}
					</div>
				{/if}
				{#each output_components as output_component, i}
					{#if output_values[i] !== null && output_component.name !== "state"}
						<div class="component">
							<div class="panel-header mb-1.5">{output_component.label}</div>
							<svelte:component
								this={output_component_map[output_component.name].component}
								{...output_component}
								{theme}
								{static_src}
								value={output_values[i]}
							/>
						</div>
					{/if}
				{/each}
			</div>
			<div class="panel-buttons flex gap-4 my-4">
				{#if allow_interpretation !== false}
					<button
						class="panel-button flag bg-gray-50 dark:bg-gray-700 flex-1 p-3 rounded transition font-semibold focus:outline-none"
						on:click={interpret}
					>
						{#if interpret_mode}
							Hide
						{:else}
							{$_("interface.interpret")}
						{/if}
					</button>
				{/if}
				{#if allow_flagging !== "never"}
					{#if flagging_options}
						<button
							class="panel-button group flag relative bg-gray-50 dark:bg-gray-700 flex-1 p-3 rounded transition font-semibold focus:outline-none"
							class:just_flagged
						>
							{$_("interface.flag")} ▼
							<div
								class="flag-options hidden group-hover:block absolute top-8 left-0 bg-white border-gray-200 border-2 w-full dark:bg-gray-500 dark:border-none"
							>
								{#each flagging_options as option}
									<div
										class="flag-option p-2 transition"
										on:click={() => {
											flag(option);
										}}
									>
										{option}
									</div>
								{/each}
							</div>
						</button>
					{:else}
						<button
							class="panel-button flag bg-gray-50 dark:bg-gray-700 flex-1 p-3 rounded transition font-semibold focus:outline-none"
							class:just_flagged
							on:click={() => flag(null)}
						>
							{$_("interface.flag")}
						</button>
					{/if}
				{/if}
			</div>
		</div>
	</div>
	{#if examples}
		<ExampleSet
			{examples}
			{examples_per_page}
			{example_id}
			{input_components}
			{theme}
			{examples_dir}
			{setExampleId}
		/>
	{/if}
</div>

<style lang="postcss" global>
	.pending {
		@keyframes ld-breath {
			0% {
				animation-timing-function: cubic-bezier(
					0.9647,
					0.2413,
					-0.0705,
					0.7911
				);
				transform: scale(0.9);
			}
			51% {
				animation-timing-function: cubic-bezier(
					0.9226,
					0.2631,
					-0.0308,
					0.7628
				);
				transform: scale(1.2);
			}
			100% {
				transform: scale(0.9);
			}
		}
		animation: ld-breath 0.75s infinite linear;
	}
	.flag-option {
		@apply hover:bg-gray-100;
	}
	.gradio-interface[theme="default"] {
		.component-set {
			@apply bg-gray-50 dark:bg-gray-700 dark:drop-shadow-xl shadow;
		}
		.component {
			@apply mb-2;
		}
		.panel-header {
			@apply uppercase text-xs;
		}
		.panel-button {
			@apply hover:bg-gray-100 dark:hover:bg-gray-600 shadow;
		}
		.panel-button.disabled {
			@apply text-gray-400 cursor-not-allowed;
		}
		.panel-button.submit {
			@apply bg-amber-500 hover:bg-amber-400 dark:bg-red-700 dark:hover:bg-red-600 text-white;
		}
		.panel-button.just_flagged {
			@apply bg-red-300 hover:bg-red-300;
		}
		.examples {
			.examples-table-holder:not(.gallery) {
				@apply shadow;
				.examples-table {
					@apply rounded dark:bg-gray-700;
					thead {
						@apply border-gray-300 dark:border-gray-600;
					}
					tbody tr:hover {
						@apply bg-amber-500 dark:bg-red-700 text-white;
					}
				}
			}
			.examples-table-holder.gallery .examples-table {
				tbody td {
					@apply shadow;
				}
				tbody td:hover {
					@apply bg-amber-500 text-white;
				}
			}
		}
	}
</style><|MERGE_RESOLUTION|>--- conflicted
+++ resolved
@@ -53,12 +53,8 @@
 	let expected_duration: number | null = null;
 	let example_id: number | null = null;
 
-<<<<<<< HEAD
-	const setValues = async (index: number, value: unknown) => {
-=======
 	const setValues = (index: number, value: unknown) => {
 		example_id = null;
->>>>>>> 3bb81a85
 		has_changed = true;
 		input_values[index] = value;
 		if (live && state !== "PENDING") {
@@ -113,12 +109,11 @@
 		has_changed = false;
 		let submission_count_at_click = submission_count;
 		startTimer();
-<<<<<<< HEAD
 		let output: any;
 		try {
 			output = await fn(
 				"predict",
-				{ data: input_values, cleared: cleared_since_last_submit },
+				{ data: input_values, cleared: cleared_since_last_submit, example_id: example_id },
 				queue,
 				queueCallback
 			);
@@ -145,41 +140,6 @@
 				for (let [j, input_component] of input_components.entries()) {
 					if (input_component.name === "state") {
 						input_values[j] = value;
-=======
-		fn(
-			"predict",
-			{ data: input_values, example_id: example_id },
-			queue,
-			queueCallback
-		)
-			.then((output) => {
-				if (
-					state !== "PENDING" ||
-					submission_count_at_click !== submission_count
-				) {
-					return;
-				}
-				stopTimer();
-				output_values = output["data"];
-				for (let [i, value] of output_values.entries()) {
-					if (output_components[i].name === "state") {
-						for (let [j, input_component] of input_components.entries()) {
-							if (input_component.name === "state") {
-								input_values[j] = value;
-							}
-						}
-					}
-				}
-				if ("durations" in output) {
-					last_duration = output["durations"][0];
-				}
-				if ("avg_durations" in output) {
-					avg_duration = output["avg_durations"][0];
-					if (queue && initial_queue_index) {
-						expected_duration = avg_duration * (initial_queue_index + 1);
-					} else {
-						expected_duration = avg_duration;
->>>>>>> 3bb81a85
 					}
 				}
 			}
