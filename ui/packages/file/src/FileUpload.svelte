<script lang="ts">
	import { createEventDispatcher, tick } from "svelte";
	import { Upload, ModifyUpload } from "@gradio/upload";
	import type { FileData } from "@gradio/upload";
	import { BlockLabel } from "@gradio/atoms";
	import { File } from "@gradio/icons";

	import FilePreview from "./FilePreview.svelte";

	export let value: null | FileData | Array<FileData>;

	export let label: string;
	export let show_label: boolean = true;
	export let file_count: string = "single";
<<<<<<< HEAD
	export let file_types: Array<string> = ["file"];
=======
	export let file_types: string[] | null = null;
>>>>>>> 1518f93c

	async function handle_upload({ detail }: CustomEvent<FileData>) {
		value = detail;
		await tick();
		dispatch("change", value);
		dispatch("upload", detail);
	}

	function handle_clear({ detail }: CustomEvent<null>) {
		value = null;
		dispatch("change", value);
		dispatch("clear");
	}

	const dispatch = createEventDispatcher<{
		change: FileData | null;
		clear: undefined;
		drag: boolean;
		upload: FileData;
		error: string;
	}>();

	let accept_file_types: string | null;
	if (file_types == null) {
		accept_file_types = null;
	} else {
		file_types = file_types.map((x) => {
			if (x.startsWith(".")) {
				return x;
			} else {
				return x + "/*";
			}
		});
		accept_file_types = file_types.join(", ");
	}

	let dragging = false;
	$: dispatch("drag", dragging);
</script>

<BlockLabel {show_label} Icon={File} label={label || "File"} />

{#if value === null}
	<Upload
		on:load={handle_upload}
		filetype={accept_file_types}
		{file_count}
		bind:dragging
	>
		<slot />
	</Upload>
{:else}
	<ModifyUpload on:clear={handle_clear} absolute />
	<FilePreview {value} />
{/if}<|MERGE_RESOLUTION|>--- conflicted
+++ resolved
@@ -12,11 +12,7 @@
 	export let label: string;
 	export let show_label: boolean = true;
 	export let file_count: string = "single";
-<<<<<<< HEAD
-	export let file_types: Array<string> = ["file"];
-=======
 	export let file_types: string[] | null = null;
->>>>>>> 1518f93c
 
 	async function handle_upload({ detail }: CustomEvent<FileData>) {
 		value = detail;
