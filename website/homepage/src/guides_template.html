<!DOCTYPE html>

<html lang="en">
  <head>
    <meta charset="utf-8" />
    <meta name="viewport" content="width=device-width, initial-scale=1" />
    <meta property="og:title" content="{{ title }}" />
    <meta property="og:type" content="article" />
    <meta property="og:url" content="{{ url }}" />
    <meta
      property="og:image"
      content="/assets/img/guides/{{ guide_name }}.png"
    />
    <meta name="twitter:title" content="{{ title }}" />
    <meta
      name="twitter:image"
      content="/assets/img/guides/{{ guide_name }}.png"
    />
    <meta name="twitter:card" content="summary_large_image" />
    <link rel="icon" type="image/png" href="/assets/img/logo.png" />
    <link href="/gradio_static/build/themes.css" rel="stylesheet" />
    <link href="/gradio_static/build/global.css" rel="stylesheet" />
    <link rel="stylesheet" href="/style.css" />
    <link rel="stylesheet" href="/assets/prism.css" />
    <style>
      html {
        font-size: 16px !important;
      }

      .prose {
        max-width: none !important;
      }

      .prose p > img {
        margin: 0 auto;
        width: 600px;
        max-width: 100%;
      }

<<<<<<< HEAD
      .gradio-page .content {
        padding: 0px !important;
      }
=======
    .prose p>img {
      margin: 0 auto;
      width: 900px;
      max-width: 100%;
    }
>>>>>>> db59544d

      .gradio-page .footer {
        display: none !important;
      }

      .prose .code,
      .prose pre {
        color: black;
        background: rgb(249, 250, 251);
      }

      h3 a {
        display: inline-block;
      }

      .prose h1 {
        font-weight: 600;
      }
    </style>
    <script
      async
      src="https://www.googletagmanager.com/gtag/js?id=UA-156449732-1"
    ></script>
    <script>
      window.dataLayer = window.dataLayer || [];
      function gtag() {
        dataLayer.push(arguments);
      }
      gtag("js", new Date());
      gtag("config", "UA-156449732-1");
    </script>
  </head>

  <body class="bg-white text-gray-900 text-md sm:text-lg">
    {{navbar_html|safe}}
    <div
      class="container mx-auto max-w-4xl px-4 mb-12 mt-6"
      id="guide-template"
    >
      {% if spaces is not none %}
      <p class="mb-2 text-sm text-gray-500">
        <span class="italic">Related Spaces:</span>
        {% for space in spaces %}
        <a
          href="{{ space }}"
          target="_blank"
          class="hover:text-blue-500 transition"
          >{{ space[30:] }}</a
        >
        {% if not loop.last %}, {% endif %} {% endfor %}
      </p>
      {% endif %} {% if tags is not none %}
      <p class="mb-2 text-sm text-gray-500">
        <span class="italic">Tags:</span>
        {% for tag in tags %}
        <span>{{ tag }}</span
        ><!--
     -->{% if not loop.last %}, {% endif %} {% endfor %}
      </p>
      {% endif %}

<<<<<<< HEAD
      <div class="prose mt-6">{{ template_html|safe }}</div>
=======
<body class="bg-white text-gray-900 text-md sm:text-lg">
  {{navbar_html|safe}}
  <div class="container mx-auto max-w-4xl px-4 mb-12 mt-6" id="guide-template">
    {% if spaces is not none %}
    <div id='spaces-holder'>
      <a href='https://hf.co/spaces' target='_blank'>
        <img class="inline-block my-0 mx-auto w-5 max-w-full pb-1" src='/assets/img/spaces-logo.svg'>
      </a>
      <p class="m-0 inline text-lg font-normal">Related Spaces: </p>

      {% for space in spaces %}
      <div class='space-link inline-block m-1 px-1 rounded-md'>
        <a href='{{space}}' target='_blank' class="no-underline">{{space[30:]}}</a>
      </div>
      {% endfor %}
      </div>
    {% endif %}

    <div class="prose mt-6">
      {{ template_html|safe }}
    </div>
  </div>
  <footer class="container mx-auto p-4 flex justify-between items-center">
    <img src="/assets/img/logo.svg" class="h-10">
    <div class="flex gap-4">
      <a class="hover:opacity-75 transition" href="https://twitter.com/Gradio">
        <img src="/assets/img/twitter.svg" class="h-8">
      </a>
      <a class="hover:opacity-75 transition" href="https://github.com/gradio-app/gradio">
        <img src="/assets/img/github.svg" class="h-8">
      </a>
>>>>>>> db59544d
    </div>
    <footer class="container mx-auto p-4 flex justify-between items-center">
      <img src="/assets/img/logo.svg" class="h-10" />
      <div class="flex gap-4">
        <a
          class="hover:opacity-75 transition"
          href="https://twitter.com/Gradio"
        >
          <img src="/assets/img/twitter.svg" class="h-8" />
        </a>
        <a
          class="hover:opacity-75 transition"
          href="https://github.com/gradio-app/gradio"
        >
          <img src="/assets/img/github.svg" class="h-8" />
        </a>
      </div>
    </footer>
    <script src="/assets/prism.js"></script>
    <script>
      window.gradio_mode = "website";
    </script>
    <script
      defer
      id="gradio-library"
      src="/gradio_static/build/bundle.js"
    ></script>
    <script>
      var demo_endpoint = "/demo";
      var demo_names = {{ demo_names| tojson }};
      document.querySelector("#gradio-library").addEventListener('load', function () {
        demo_names.forEach((demo_name, i) => {
          fetch('/demo/' + demo_name + '/config')
            .then(response => response.json())
            .then(demo => {
              demo.root = demo_endpoint + "/" + demo_name + "/";
              launchGradio(demo, "#interface_" + demo_name);
            });
        });
      });
<<<<<<< HEAD
    </script>
  </body>
=======
    });


    var spacesHolder, spaces;
    spacesHolder = document.getElementById("spaces-holder");
    spaces = spacesHolder.getElementsByTagName('div');

    var backgrounds = ['rgba(255,254,188,0.3)',
                       'rgba(255,205,188,0.3)',
                       'rgba(255,188,188,0.3)',
                       'rgba(194,255,169,0.3)',
                       'rgba(169,255,237,0.3)',
                       'rgba(182,169,255,0.3)',
                       'rgba(255,183,245,0.3)']

    function shuffleBackgrounds(array) {
      for (let i = array.length - 1; i > 0; i--) {
          const j = Math.floor(Math.random() * (i + 1));
          [array[i], array[j]] = [array[j], array[i]];
      }
    }

    shuffleBackgrounds(backgrounds);

    color_counter = 0
    for (let i = 0; i < spaces.length; i++) {
      spaces[i].style.background = backgrounds[color_counter];
      color_counter += 1
      if (color_counter == backgrounds.length) {
        color_counter = 0;
      }
    }

  </script>

</body>

>>>>>>> db59544d
</html><|MERGE_RESOLUTION|>--- conflicted
+++ resolved
@@ -37,17 +37,11 @@
         max-width: 100%;
       }
 
-<<<<<<< HEAD
-      .gradio-page .content {
-        padding: 0px !important;
-      }
-=======
     .prose p>img {
       margin: 0 auto;
       width: 900px;
       max-width: 100%;
     }
->>>>>>> db59544d
 
       .gradio-page .footer {
         display: none !important;
@@ -109,9 +103,6 @@
       </p>
       {% endif %}
 
-<<<<<<< HEAD
-      <div class="prose mt-6">{{ template_html|safe }}</div>
-=======
 <body class="bg-white text-gray-900 text-md sm:text-lg">
   {{navbar_html|safe}}
   <div class="container mx-auto max-w-4xl px-4 mb-12 mt-6" id="guide-template">
@@ -143,7 +134,6 @@
       <a class="hover:opacity-75 transition" href="https://github.com/gradio-app/gradio">
         <img src="/assets/img/github.svg" class="h-8">
       </a>
->>>>>>> db59544d
     </div>
     <footer class="container mx-auto p-4 flex justify-between items-center">
       <img src="/assets/img/logo.svg" class="h-10" />
@@ -184,10 +174,6 @@
             });
         });
       });
-<<<<<<< HEAD
-    </script>
-  </body>
-=======
     });
 
 
@@ -225,5 +211,4 @@
 
 </body>
 
->>>>>>> db59544d
 </html>