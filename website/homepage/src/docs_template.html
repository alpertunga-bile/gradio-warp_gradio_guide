--- conflicted
+++ resolved
@@ -400,8 +400,6 @@
     <p class="mb-2 w-4/5 font-semibold">Example usage:</p>
     <pre><code class='lang-python'>{{ docs.blocks["example"] }}</code></pre>
 
-<<<<<<< HEAD
-=======
     <h3 class="font-semibold">Layout Classes:</h3>
     <div id="layout-classes" class="func ml-20">
       <h3 id="layout-classes-header" class="text-2xl font-light my-4">Row</h3>
@@ -434,7 +432,6 @@
       <p class="mb-2 w-4/5 mt-4 text-lg">{{ docs.box["doc"] }}</p>
     
     </div>
->>>>>>> 0c94b56b
           </div>
         </section>
         <section class="flex flex-col gap-6">
