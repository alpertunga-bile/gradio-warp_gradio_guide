const dataframe_input = {
  html: `
    <div class="interface_max_box">
      <div class="dataframe">
      </div>
    </div>
    `,
  init: function(opts) {
    let row_count = opts.row_count;
    let col_count = opts.col_count;
    this.datatype = opts.datatype;
    let data = [];
    for (let i = 0; i < row_count; i++) {
      let row = []
      for (let j = 0; j < col_count; j++) {
        row.push(null);
      }
      data.push(row);
    }
    this.default_data = data;
    this.opts = opts;
    this.reset(this.default_data);
  },
  reset: function(data) {
    if (this.table) {
      this.table.destroy();
    }
    row_count = data.length;
    col_count = data[0].length;
    config = {};
    if (this.opts.headers || this.opts.datatype) {
      let column_config = [];
      for (let i = 0; i < col_count; i++) {
        let column = {};
        if (this.opts.datatype) {
          let datatype = typeof this.opts.datatype === "string" ? this.opts.datatype : this.opts.datatype[i];
          let datatype_map = {"str": "text", "bool": "checkbox", "number": "numeric", "date": "calendar"}
          column.type = datatype_map[datatype];
        }
        if (this.opts.headers) {
          column.title = this.opts.headers[i];
        }
        column_config.push(column);
      }
      config.columns = column_config;
    }
    config.data = data;
    this.table = this.target.find(".dataframe").jexcel(config);
  },
  submit: function() {
    let data = this.table.getData();
    if (this.datatype) {
      for (let i = 0; i < data[0].length; i++) {
        if (this.datatype == "number" || (i < this.datatype.length && this.datatype[i] == "number")) {
          for (let j = 0; j < data.length; j++) {
            let val = data[j][i];
            data[j][i] = val == "" ? 0 : parseFloat(val);
          }
        }
      }
    }
    this.io_master.input(this.id, data);
  },
  show_interpretation: function(data) {
    this.target.find("td").css("background-color", "white")
    let cell_name = (i, j) => {
      let letters = "ABCDEFGHIJKLMNOPQRSTUVWXYZ";
      let column_name = letters[i % 26];
      if (i >= 26) {
        column_name = letters[Math.floor(i / 26) - 1] + column_name;
      }
      return column_name + (j + 1);
    }
    for (let [j, row] of data.entries()) {
      for (let [i, value] of row.entries()) {
        console.log(cell_name(i, j), value);
        this.table.setStyle(cell_name(i, j), 'background-color', getSaliencyColor(value));
      }
    }
  },
<<<<<<< HEAD
  interpretation_logic: "Highlights the output contribution of each cell in dataframe.",
=======
  load_example_preview: function(data) {
    let data_copy = [];
    for (let row of data.splice(0,3)) {
      new_row = row.splice(0,3)
      if (row.length > 3) {
        new_row.push("...");
      }
      data_copy.push(new_row);      
    }
    if (data.length > 3) {
      new_row = Array(data_copy[0].length).fill("...");
      data_copy.push(new_row);      
    }
    let html = "<table><tbody>"
    for (let row of data_copy) {
      html += "<tr>";
      for (let cell of row) {
        html += "<td>" + cell + "</td>";
      }
      html += "</tr>";
    }
    html += "</tbody></table>";
    return html;
  },
  load_example: function(data) {
    this.reset(data);
  },
>>>>>>> d4469a34
  clear: function() {
    this.reset(this.default_data);
    this.target.find("td").css("background-color", "white");
  }
}<|MERGE_RESOLUTION|>--- conflicted
+++ resolved
@@ -78,9 +78,7 @@
       }
     }
   },
-<<<<<<< HEAD
   interpretation_logic: "Highlights the output contribution of each cell in dataframe.",
-=======
   load_example_preview: function(data) {
     let data_copy = [];
     for (let row of data.splice(0,3)) {
@@ -108,7 +106,6 @@
   load_example: function(data) {
     this.reset(data);
   },
->>>>>>> d4469a34
   clear: function() {
     this.reset(this.default_data);
     this.target.find("td").css("background-color", "white");
